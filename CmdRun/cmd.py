--- conflicted
+++ resolved
@@ -931,11 +931,7 @@
                     sol=self.structure_3D.solutions[i]
                     data=[sol.solution_id,sol.parameters[perf_names[0]],sol.parameters[perf_names[1]]]
                     csv_writer.writerow(data)
-<<<<<<< HEAD
-            my_csv.close()
-=======
                 my_csv.close()
->>>>>>> ea18d915
         # '''
             sol_data = {}
             file = file_name
@@ -992,14 +988,10 @@
                 # plt.show()
                 plt.savefig(fig_dir + '/' + 'pareto_plot_mode-' + str(opt) + '.png')
 
-<<<<<<< HEAD
-    def export_solution_params(self,fig_dir=None,sol_dir=None,solutions=None,opt=None,plot=True):
-=======
     
 
 
     def export_solution_params(self,fig_dir=None,sol_dir=None,solutions=None,opt=None):
->>>>>>> ea18d915
 
 
         data_x=[]
@@ -1043,13 +1035,6 @@
             # giving a title to my graph
             plt.title('Solution Space')
 
-<<<<<<< HEAD
-            # function to show the plot
-            #plt.show()
-            plt.savefig(fig_dir+'/'+'plot_mode-'+str(opt)+'.png')
-            if len(self.measures)==2:
-                self.find_pareto_dataset(sol_dir,opt,fig_dir,perf_metrices)
-=======
         # function to show the plot
         #plt.show()
         plt.savefig(fig_dir+'/'+'plot_mode-'+str(opt)+'.png')
@@ -1058,7 +1043,6 @@
 
         if len(self.measures)==2:
             self.find_pareto_dataset(sol_dir,opt,fig_dir,perf_metrices)
->>>>>>> ea18d915
 
 
 
@@ -1074,7 +1058,6 @@
     imam_nethome2 = "/nethome/ialrazi/PS_2_test_Cases/Regression_Test_Suits/Code_Migration_Test"
     qmle_csrc = "C:/Users/qmle/Desktop/peng-srv/testcases"
     if debug: # you can mannualy add the argument in the list as shown here
-<<<<<<< HEAD
         tc_list = [{qmle_nethome:"Mutual_IND_Case/two_dev_macro.txt"},\
                    {qmle_nethome:'PSV2_Testing/Cmd_flow_case/Half_bridge_Imam/half_bridge_pm_macro.txt'},\
                    {qmle_nethome:'Case1_S-param/Layout1_macro.txt'},\
@@ -1110,40 +1093,6 @@
         # From now all of these testcases serve for recursive test for the inductance model
         args = ['python','cmd.py','-m',macro_dir,'-settings',setting_dir]
         cmd.cmd_handler_flow(arguments= args)
-=======
-        sel= int(input("select a test case to run: 1-quang_simple_test_quang_pc 2-Imam_journal_quang_pc 3-quang_journal_quang_pc 4-Imam_journal_Imam_pc"))
-        if sel == 1: 
-            args = ['python','cmd.py','-m','/nethome/qmle/testcases/Mutual_IND_Case/two_dev_macro.txt','-settings',"/nethome/qmle/testcases/settings.info"]
-            
-        elif sel ==2:
-            args = ['python','cmd.py','-m','/nethome/qmle/testcases/PSV2_Testing/Cmd_flow_case/Half_bridge_Imam/half_bridge_pm_macro.txt','-settings',"/nethome/qmle/testcases/settings.info"]
-            
-        elif sel ==3:
-            args = ['python','cmd.py','-m','/nethome/qmle/testcases/Case1_S-param/Layout1_macro.txt','-settings',"/nethome/qmle/testcases/settings.info"]
-            
-        elif sel==4:
-            args = ['python','cmd.py','-m','D:/Demo/3D_Layout_Engine_Testing/Cmd_flow_case/ECCE_Case/cmd_macro_hier_updated.txt','-settings',"D:/Demo/New_Flow_w_Hierarchy/Journal_Case/settings.info"]
-            #D:/Demo/New_Flow_w_Hierarchy/Journal_Case/Journal_Result_collection/Cmd_flow_case/Half_Bridge_Layout/half_bridge_pm_macro.txt
-            #D:\Demo\New_Flow_w_Hierarchy/Imam_journal/Cmd_flow_case/Imam_journal/half_bridge_pm_macro.txt
-            #D:/Demo/New_Flow_w_Hierarchy/Journal_Case/Testing_Journal_case_w_Py_3/Cmd_flow_case/Half_Bridge_Layout/half_bridge_pm_macro.txt
-           
-            #D:/Demo/New_Flow_w_Hierarchy/Journal_Case/Journal_Result_collection/Cmd_flow_case/Half_Bridge_Layout/half_bridge_pm_macro_data_collection_final.txt
-            
-        elif sel==5:
-            args = ['python','cmd.py','-m','/nethome/ialrazi/Public/ICCAD_2021_Electrical_API_Testing/Unit_Test_Cases/Case_0_0/macro_script.txt','-settings',"/nethome/ialrazi/PS_2_test_Cases/settings.info"]
-            #Public/ICCAD_2021_Electrical_API_Testing/Unit_Test_Cases/Case_0_0
-        elif sel==6:
-            args = ['python','cmd.py','-m','/nethome/ialrazi/PS_2_test_Cases/Regression_Test_Suits_Migrated_Codebase/DMC_Case/macro_script.txt','-settings',"/nethome/ialrazi/PS_2_test_Cases/settings.info"]
-        
-        elif sel==7:
-            args = ['python','cmd.py','-m','/nethome/ialrazi/PS_2_test_Cases/Regression_Test_Suits_Migrated_Codebase/2D_case_0/macro_script.txt','-settings',"/nethome/ialrazi/PS_2_test_Cases/settings.info"]
-        
-        #f = open('output.txt','w')macro_script.txt
-        #sys.stdout = f
-        cmd.cmd_handler_flow(arguments=args)
-           
-
->>>>>>> ea18d915
     else:
         cmd.cmd_handler_flow(arguments=sys.argv) # Default
 
