--- conflicted
+++ resolved
@@ -1148,34 +1148,7 @@
     imam_nethome2 = "/nethome/ialrazi/PS_2_test_Cases/Regression_Test_Suits/Code_Migration_Test"
     qmle_csrc = "C:/Users/qmle/Desktop/peng-srv/testcases"
     if debug: # you can mannualy add the argument in the list as shown here
-<<<<<<< HEAD
         tc_list = [{qmle_nethome:'Meshing/Planar/Xiaoling_Case_Opt/macro_script.txt'}]
-=======
-        tc_list = [{qmle_nethome:'ICCAD_2021_Electrical_API_Testing/Test_Cases/Case_2/macro_script.txt'},\
-                   {qmle_nethome:'ICCAD_2021_Electrical_API_Testing/Test_Cases/Case_21/macro_script.txt'},\
-                   {qmle_nethome:'ICCAD_2021_Electrical_API_Testing/Test_Cases/Case_6/macro_script.txt'},\
-                   {qmle_nethome:'ICCAD_2021_Electrical_API_Testing/Test_Cases/Case_12/macro_script.txt'},\
-                   {qmle_nethome:'ICCAD_2021_Electrical_API_Testing/Test_Cases/Case_0/macro_script.txt'},\
-                   {qmle_nethome:'ECCE_2021_cases/2D_case_0/cmd'},\
-                   {qmle_nethome:'ECCE_2021_cases/2D_case_1/cmd'},\
-                   {qmle_nethome:'ECCE_2021_cases/3D_case_0/cmd'},\
-                   {qmle_nethome:'Unit_Test_Cases/Case_0_0/cmd'},\
-                   {qmle_nethome:'Unit_Test_Cases/Case_0_1/macro_script.txt'},\
-                   {qmle_nethome:'Unit_Test_Cases/Case_0_2/macro_script.txt'},\
-                    {imam_nethome1:'Imam_Journal_Case_1/macro_script.txt'},\
-                    {imam_nethome1:'Imam_Journal_Case_2/macro_script1.txt'},\
-                    {imam_nethome1:'Case_0_0/macro_script.txt'},\
-                    {imam_nethome1:'Case_2/macro_script.txt'},\
-                    {imam_nethome1:'Case_12/macro_script.txt'},\
-                    {imam_nethome1:'Case_8/macro_script.txt'},\
-                    {imam_nethome1:'Case_10/macro_script.txt'},\
-                    {imam_nethome1:'Case_9/macro_script.txt'},\
-                    {imam_nethome1:'ICCAD_Case_2/macro_script.txt'} ,\
-                    {imam_nethome1:'Case_29_FC_3D/macro_script.txt'},\
-                    {imam_nethome1:'Imam_Journal_3D_1/macro_script.txt'},\
-                    {imam_nethome1:'Via_Case_3/macro_script.txt'} ]
-
->>>>>>> d6ca7c89
 
         for tc in tc_list:
             print("Case id:", tc_list.index(tc))
