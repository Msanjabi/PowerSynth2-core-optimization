--- conflicted
+++ resolved
@@ -1163,11 +1163,7 @@
     qmle_csrc = "C:/Users/qmle/Desktop/peng-srv/testcases"
     if debug: # you can mannualy add the argument in the list as shown here
         tc_list = [{qmle_nethome:'Unit_Test_Cases/with_vias/Via_Case_1/macro_script.txt'},\
-<<<<<<< HEAD
-                   {imam_nethome1:'BW_Case/macro_script.txt'},\
-=======
-                   {qmle_nethome:'Unit_Test_Cases/with_vias/Imam_journal_3D/macro_script.txt'},\
->>>>>>> e64daba7
+                   {imam_nethome1:'Imam_Journal_3D_1/macro_scripts_th/macro_script_32.5X32.5_ANSYS.txt'},\
                    {qmle_nethome:'Unit_Test_Cases/with_vias/Via_Case_3/macro_script.txt'}]
 
 
