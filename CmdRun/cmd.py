# This is the layout generation and optimization flow using command line only
import sys, os
#sys.path.append('..')
# Set relative location
cur_path =sys.path[0] # get current path (meaning this file location)
cur_path = cur_path[0:-11] #exclude "powercad/cmd_run"
#print(cur_path)
sys.path.append(cur_path)

from core.model.electrical.electrical_mdl.cornerstitch_API import CornerStitch_Emodel_API, ElectricalMeasure 
from core.model.thermal.cornerstitch_API import ThermalMeasure
from core.model.electrical.electrical_mdl.e_fasthenry_eval import FastHenryAPI
from core.APIs.AnsysEM.AnsysEM_API import AnsysEM_API
from core.model.thermal.cornerstitch_API import CornerStitch_Tmodel_API
from core.CmdRun.cmd_layout_handler import generate_optimize_layout,  eval_single_layout, update_PS_solution_data
from core.engine.OptAlgoSupport.optimization_algorithm_support import new_engine_opt
from core.engine.InputParser.input_script import script_translator
from core.engine.LayoutSolution.database import create_connection, insert_record, create_table
from core.SolBrowser.cs_solution_handler import pareto_frontiter2D
from core.MDK.Design.layout_module_data import ModuleDataCornerStitch
from core.engine.Structure3D.structure_3D import Structure_3D
from pympler import muppy,summary
from core.MDK.LayerStack.layer_stack import LayerStack
import matplotlib.pyplot as plt
import os
import glob
import copy
import csv
from core.general.settings import settings


from core.APIs.PowerSynth.solution_structures import PSSolution,plot_solution_structure


def read_settings_file(filepath): #reads settings file given by user in the argument
    
    if os.path.isfile(filepath): 
        
        filename = os.path.basename(filepath)
        work_dir = filepath.replace(filename,'')
        os.chdir(work_dir)
        with open(filename, 'r') as inputfile:
            for line in inputfile.readlines():
                line = line.strip("\r\n")
                info = line.split(" ")
                if line == '':
                    continue
                if line[0] == "#":
                    continue
                if info[0] == "DEFAULT_TECH_LIB_DIR:":
                    settings.DEFAULT_TECH_LIB_DIR = os.path.abspath(info[1])
                if info[0] == "LAST_ENTRIES_PATH:":
                    settings.LAST_ENTRIES_PATH = os.path.abspath(info[1])
                if info[0] == "TEMP_DIR:":
                    settings.TEMP_DIR = os.path.abspath(info[1])
                if info[0] == "CACHED_CHAR_PATH:":
                    settings.CACHED_CHAR_PATH = os.path.abspath(info[1])
                if info[0] == "MATERIAL_LIB_PATH:":
                    settings.MATERIAL_LIB_PATH = os.path.abspath(info[1])
                if info[0] == "EXPORT_DATA_PATH:":
                    settings.EXPORT_DATA_PATH = os.path.abspath(info[1])
                if info[0] == "GMSH_BIN_PATH:":
                    settings.GMSH_BIN_PATH = os.path.abspath(info[1])
                if info[0] == "ELMER_BIN_PATH:":
                    settings.ELMER_BIN_PATH = os.path.abspath(info[1])
                if info[0] == "ANSYS_IPY64:":
                    settings.ANSYS_IPY64 = os.path.abspath(info[1])
                if info[0] == "FASTHENRY_FOLDER:":
                    settings.FASTHENRY_FOLDER = os.path.abspath(info[1])
                if info[0] == "MANUAL:":
                    settings.MANUAL = os.path.abspath(info[1])
        print ("Settings loaded.")
        print ("settings.GMSH",settings.GMSH_BIN_PATH)
class Cmd_Handler: 
    def __init__(self,debug=False):
        # Input files

        self.layout_script = None  # layout file dir
        self.bondwire_setup = None  # bondwire setup dir
        self.layer_stack_file = None  # layerstack file dir
        self.rs_model_file = None  # rs model file dir
        self.fig_dir = None  # Default dir to save figures
        self.db_dir = None  # Default dir to save layout db
        self.constraint_file=None # Default csv file to save constraint table
        self.i_v_constraint=0 # reliability constraint flag
        self.new_mode=1 # 1: constraint table setup required, 0: constraint file will be reloaded
        self.flexible=False # bondwire connection is flexible or strictly horizontal and vertical
        self.plot=False # flag for plotting solution layouts
        # Data storage
        self.db_file = None  # A file to store layout database

        # CornerStitch Initial Objects
        self.structure_3D=Structure_3D()
        self.engine = None
        self.comp_dict = {}
        self.wire_table = {}
        self.raw_layout_info = {}
        self.min_size_rect_patches = {}
        # Struture
        self.layer_stack = None
        # APIs
        self.measures = []
        self.e_api = None
        self.t_api = None
        # Solutions
        self.soluions = None

        self.macro =None
        self.layout_ori_file = None
        # Macro mode
        self.output_option= False
        self.thermal_mode = None
        self.electrical_mode = None
        self.export_ansys_em = None
        self.export_task = []
        self.export_ansys_em_info = {}
        self.thermal_models_info = {}
        self.electrical_models_info = {}
    def setup_file(self,file):
        self.macro=os.path.abspath(file)
        if not(os.path.isfile(self.macro)):
            print ("file path is wrong, please give another input")
            sys.exit()

    def run_parse(self):
        if self.macro!=None:
            self.load_macro_file(self.macro)
        else:
            print ("Error, please check your test case")
            sys.exit()

    def load_macro_file(self, file):
        '''

        :param file:
        :return:
        '''
        run_option = None
        num_layouts = None
        floor_plan = None
        seed = None
        algorithm = None
        t_name =None
        e_name = None
        num_gen=None
        dev_conn ={}
        with open(file, 'r') as inputfile:

            dev_conn_mode=False
            for line in inputfile.readlines():
                line = line.strip("\r\n")
                info = line.split(" ")
                if line == '':
                    continue
                if line[0] == '#':  # Comments
                    continue
                if info[0] == "Trace_Ori:":
                    self.layout_ori_file = os.path.abspath(info[1])
                if info[0] == "Layout_script:":
                    self.layout_script = os.path.abspath(info[1])
                if info[0] == "Bondwire_setup:":
                    self.bondwire_setup = os.path.abspath(info[1])
                if info[0] == "Layer_stack:":
                    self.layer_stack_file = os.path.abspath(info[1])
                if info[0] == "Parasitic_model:":
                    if info[1]!= 'default': # use the equations
                        self.rs_model_file = os.path.abspath(info[1])
                    else:
                        self.rs_model_file = 'default'
                if info[0] == "Fig_dir:":
                    self.fig_dir = os.path.abspath(info[1])
                if info[0] == "Solution_dir:":
                    self.db_dir = os.path.abspath(info[1])
                if info[0] == "Constraint_file:":
                    self.constraint_file = os.path.abspath(info[1])
                if info[0] == "Reliability-awareness:":
                    self.i_v_constraint = int(info[1])  # 0: no reliability constraints, 1: worst case, 2: average case
                if info[0] =="New:":
                    self.new_mode = int(info[1])

                if info[0]=="Plot_Solution:":
                    if int(info[1])==1:
                        self.plot=True
                    else:
                        self.plot = False

                if info[0]=="Flexible_Wire:":
                    if int(info[1])==1:
                        self.flexible=True
                    else:
                        self.flexible = False

                if info[0] == "Option:":  # engine option
                    run_option = int(info[1])
                if info[0] == "Num_of_layouts:":  # engine option
                    num_layouts = int(info[1])
                if info[0] == "Seed:":  # engine option
                    seed = int(info[1])
                if info[0] == "Optimization_Algorithm:":  # engine option
                    algorithm = info[1]
                if info[0] == "Layout_Mode:":  # engine option
                    layout_mode = int(info[1])
                if info[0] == "Floor_plan:":
                    floor_plan = info[1]
                    floor_plan = floor_plan.split(",")
                    floor_plan = [float(i) for i in floor_plan]
                if info[0] == 'Num_generations:':
                    num_gen = int(info[1])
                if info[0] == 'Export_AnsysEM_Setup:':
                    self.export_ansys_em = True
                if info[0] == 'End_Export_AnsusEM_Setup.':
                    self.export_ansys_em = False
                if info[0]== 'Thermal_Setup:':
                    self.thermal_mode = True
                if info[0] == 'End_Thermal_Setup.':
                    self.electrical_mode = False
                if info[0] == 'Electrical_Setup:':
                    self.electrical_mode = True
                if info[0] == 'End_Electrical_Setup.':
                    self.electrical_mode = False
                if info[0] == 'Output_Script':
                    self.output_option = True
                if info[0] == 'End_Output_Script.':
                    self.output_option = False
                if self.output_option !=None:
                    if info[0] == 'Netlist_Dir':
                        self.netlist_dir = info[1]
                    if info[0] == 'Netlist_Mode':
                        self.netlist_mode = int(info[1])
                if(self.export_ansys_em):
                    if info[0] == 'Design_name:':
                        self.export_ansys_em_info['design_name']= info[1]  
                    if info[0] == 'Version:':
                        self.export_ansys_em_info['version']= info[1]  
                    if info[0] == 'Run_mode:':
                        self.export_ansys_em_info['run_mode']= int(info[1])    
                    if info[0] == 'Simulator:':
                        self.export_ansys_em_info['simulator'] = int(info[1])   
                if(self.thermal_mode): # Get info for thermal setup
                    if info[0] == 'Model_Select:':
                        self.thermal_models_info['model'] = int(info[1])
                    if info[0] == 'Measure_Name:' and t_name==None:
                        self.thermal_models_info['measure_name']= info[1]
                        t_name = info[1]
                    if info[0] == 'Selected_Devices:':
                        self.thermal_models_info['devices']= info[1].split(",")
                    if info[0] == 'Device_Power:':
                        power = info[1].split(",")
                        power = [float(i) for i in power]
                        self.thermal_models_info['devices_power']= power
                    if info[0] == 'Heat_Convection:':
                        try:
                            h_conv = float(info[1])
                            h_conv=[h_conv,0]
                        except:
                            h_val = info[1].split(",")
                            h_conv = [float(i) for i in h_val]
                        self.thermal_models_info['heat_convection']= h_conv
                        
                    if info[0] == 'Ambient_Temperature:':
                        t_amb = float(info[1])
                        self.thermal_models_info['ambient_temperature'] = t_amb
                if self.electrical_mode != None:
                    if info[0] == 'Measure_Name:' and e_name==None:
                        e_name = info[1]
                        self.electrical_models_info['measure_name']= e_name
                    if info[0] == 'Model_Type:':
                        e_mdl_type = info[1]
                        self.electrical_models_info['model_type']= e_mdl_type

                    if info[0] == 'Measure_Type:':
                        e_measure_type = int(info[1])
                        self.electrical_models_info['measure_type']= e_measure_type

                    if info[0] == 'End_Device_Connection.':
                        dev_conn_mode = False
                    if dev_conn_mode:
                        dev_name = info[0]
                        conn = info[1].split(",")
                        conn = [int(i) for i in conn]
                        dev_conn[dev_name] = conn
                        self.electrical_models_info['device_connections']= dev_conn

                    if info[0] == 'Device_Connection:':
                        dev_conn_mode = True


                    if info[0] == 'Source:':
                        self.electrical_models_info['source']= info[1]

                    if info[0] == 'Sink:':
                        self.electrical_models_info['sink']= info[1]

                    if info[0] == 'Frequency:':
                        self.electrical_models_info['frequency']= float(info[1])

        check_file = os.path.isfile
        check_dir = os.path.isdir
        # Check if these files exist
        #rs_model_check = check_file(self.rs_model_file) or self.rs_model_file=='default'
        self.rs_model_file = 'default'
        rs_model_check = True
        cont = check_file(self.layout_script) \
               and check_file(self.bondwire_setup) \
               and check_file(self.layer_stack_file) \
               and rs_model_check\
               and check_file(self.constraint_file)
        # make dir if they are not existed
        print(("self.new_mode",self.new_mode))
        print(("self.flex",self.flexible))
        if not (check_dir(self.fig_dir)):
            try:
                os.mkdir(self.fig_dir)
            except:
                print ("cant make directory for figures")
                cont =False
        if not(check_dir(self.db_dir)):
            try:
                os.mkdir(self.db_dir)
            except:
                print ("cant make directory for database")
                cont =False

        if cont:
            if self.layout_ori_file!=None:
                print ("Trace orientation is included, mesh acceleration for electrical evaluation is activated")
            else:
                print ("Normal meshing algorithm is used")
            self.init_cs_objects(run_option=run_option)
            self.set_up_db() # temp commented1 out
            self.setup_models() # setup electrothermal models, the e_t apis are initiated anyway for AnsysEm and Solidworks extraction purpose
            
            
            self.need_electrical_setup()
            self.init_export_tasks(run_option)
            if run_option == 0:
                
                '''Generate 3D layout strcutures'''
                self.structure_3D.solutions=generate_optimize_layout(structure=self.structure_3D, mode=layout_mode,rel_cons=self.i_v_constraint,
                                         optimization=False, db_file=self.db_file,fig_dir=self.fig_dir,sol_dir=self.db_dir,plot=self.plot, num_layouts=num_layouts, seed=seed,
                                         floor_plan=floor_plan)
                
                

            elif run_option == 1:
                
                solution=self.structure_3D.create_initial_solution(dbunit=self.dbunit)
                initial_solutions=[solution]
                md_data=[solution.module_data]
                PS_solutions=[] #  PowerSynth Generic Solution holder

                for i in range(len(initial_solutions)):
                    solution=initial_solutions[i]
                    sol=PSSolution(solution_id=solution.index)
                    sol.make_solution(mode=-1,cs_solution=solution,module_data=solution.module_data)
                    #plot_solution_structure(sol)
                    PS_solutions.append(sol)
                measure_names=[None,None]
                if len(self.measures)>0:
                    for m in self.measures:
                        if isinstance(m,ElectricalMeasure):
                            measure_names[0]=m.name
                        if isinstance(m,ThermalMeasure):
                            measure_names[1]=m.name
                opt_problem = new_engine_opt( seed=None,level=2, method=None,apis={'E': self.e_api,'T': self.t_api}, measures=self.measures)
                self.structure_3D.solutions = update_PS_solution_data(solutions=PS_solutions,module_info=md_data, opt_problem=opt_problem,measure_names=measure_names)
                #self.structure_3D.solutions=eval_3D_layout(module_data=module_info[i], solution=solutions[i])
                #self.solutions = eval_single_layout(layout_engine=self.engine, layout_data=cs_sym_info,
                                                    #apis={'E': self.e_api,'T': self.t_api}, measures=self.measures,module_info=md_data)
            if run_option == 2:

                self.structure_3D.solutions=generate_optimize_layout(structure=self.structure_3D, mode=layout_mode,rel_cons=self.i_v_constraint,
                                         optimization=True, db_file=self.db_file,fig_dir=self.fig_dir,sol_dir=self.db_dir,plot=self.plot, num_layouts=num_layouts, seed=seed,
                                         floor_plan=floor_plan,apis={'E': self.e_api, 'T': self.t_api},measures=self.measures,algorithm=algorithm,num_gen=num_gen,dbunit=self.dbunit)

                self.export_solution_params(self.fig_dir,self.db_dir,self.structure_3D.solutions,layout_mode,plot = self.plot)
            self.generate_export_files()

        else:
            # First check all file path
            if not (check_file(self.layout_script)):
                print((self.layout_script, "is not a valid file path"))
            elif not(check_file(self.bondwire_setup)):
                print((self.bondwire_setup, "is not a valid file path"))
            elif not (check_file(self.layer_stack_file)):
                print((self.layer_stack_file, "is not a valid file path"))
            elif not (check_file(self.rs_model_file)):
                print((self.rs_model_file, "is not a valid file path"))
            elif not (check_dir(self.fig_dir)):
                print((self.fig_dir, "is not a valid directory"))
            elif not (check_dir(self.db_dir)):
                print((self.db_dir, "is not a valid directory"))
            elif not(check_file(self.constraint_file)):
                print((self.constraint_file, "is not a valid file path"))
            print ("Check your input again ! ")

            return cont
    
    #------------------- Models Setup and Init----------------------------------------------------

    def setup_models(self):
        print(self.thermal_models_info.keys())
        print(self.electrical_models_info.keys())
        if self.thermal_models_info!= {}:
            power = self.thermal_models_info['devices_power']
            h_conv = self.thermal_models_info['heat_convection']
            t_amb = self.thermal_models_info['ambient_temperature']
            t_name = self.thermal_models_info['measure_name']
            thermal_model = self.thermal_models_info['model']
            devices = self.thermal_models_info['devices']
        else:
            power,h_conv,t_amb,t_name,devices,thermal_model = [None for i in range(6)]

        if self.electrical_models_info != {}:
            e_name = self.electrical_models_info['measure_name'] 
            e_measure_type = self.electrical_models_info['measure_type']
            source = self.electrical_models_info['source']
            sink = self.electrical_models_info['sink']
            try:
                dev_conn = self.electrical_models_info['device_connections']
            except:
                print("No device found")
                dev_conn = None
            frequency = self.electrical_models_info['frequency']
            e_mdl_type = self.electrical_models_info['model_type']
        else:
            e_name,e_measure_type,source,sink,dev_conn,frequency, e_mdl_type = [None for i in range(7)]
        
        self.measures = []
        if self.thermal_mode!=None:
            t_setup_data = {'Power': power, 'heat_conv': h_conv, 't_amb': t_amb}
            t_measure_data = {'name': t_name, 'devices': devices}
            self.setup_thermal(mode='macro', setup_data=t_setup_data, meas_data=t_measure_data,
                                model_type=thermal_model)

        if self.electrical_mode!=None:
            e_measure_data = {'name':e_name,'type':e_measure_type,'source':source,'sink':sink}
            self.setup_electrical(mode='macro', dev_conn=dev_conn, frequency=frequency, meas_data=e_measure_data, type = e_mdl_type)
    
    
    def need_electrical_setup(self):
        '''Set of messages for electrical connection in different scennarios'''
        if self.electrical_mode==None:
            if self.export_ansys_em:
                print("Need Electrical Setup for bondwires connection in ANSYSEM")
                print("The tool will attempt to extract Ansysem design without bondwires connection")
    # ------------------ Export Features ---------------------------------------------
    def init_export_tasks(self,run_option=0):
        '''Start ANSYSEM, and others export features'''
        if self.export_ansys_em_info!={}:
            version = self.export_ansys_em_info['version']
            design_name = self.export_ansys_em_info['design_name']
            if self.export_ansys_em_info['simulator'] == 1:
                active_design = 'Q3D Extractor'
            else:
                active_design = 'HFSS'
            workspace = self.db_dir+'/AnsysEM'
            ansysem = AnsysEM_API(version = version,layer_stack=self.layer_stack,active_design =active_design, design_name = design_name,solution_type = '',workspace = workspace, e_api = self.e_api,run_option=0)
            self.export_task.append(ansysem)
    def generate_export_files(self):
        '''Generate export files after the solution3D is generated'''
        '''List of export tasks'''
        for task in self.export_task:
            if isinstance(task,AnsysEM_API): # Handle AnsysEM
                ansysem = task
                if not(os.path.exists(ansysem.exported_script_dir)):
                    cmd = 'mkdir ' + ansysem.exported_script_dir
                    os.system(cmd)
                for sol in self.structure_3D.solutions:
                    if self.export_ansys_em_info['run_mode'] == 2:
                        ansysem_export = copy.deepcopy(ansysem) # copy the original structure
                        ansysem_export.design_name+=str(sol.solution_id) # update names based on solution id
                        ansysem_export.translate_powersynth_solution_to_ansysem(sol)
                        ansysem_export.write_script()
    
    # ------------------ File Request -------------------------------------------------
    def database_dir_request(self):
        print ("Please enter a directory to save layout database")
        correct = True
        while (correct):
            db_dir = (eval(input("Database dir:")))
            if os.path.isdir(db_dir):
                self.db_dir = db_dir
                correct = False
            else:
                print ("wrong input")

    def fig_dir_request(self):
        print("Please enter a directory to save figures")
        correct = True
        while (correct):
            fig_dir = eval(input("Fig dir:"))
            if os.path.isdir(fig_dir):
                self.fig_dir = fig_dir
                correct = False
            else:
                print("wrong input")

    def layout_script_request(self):
        print("Please enter a layout file directory")
        correct = True
        while (correct):
            file = eval(input("Layout Script File:"))
            if os.path.isfile(file):
                self.layout_script = file
                correct = False
            else:
                print("wrong input")

    def bondwire_file_request(self):
        print("Please enter a bondwire setup file directory")
        correct = True
        while (correct):
            file = eval(input("Bondwire Setup File:"))
            if os.path.isfile(file):
                self.bondwire_setup = file
                correct = False
            else:
                print("wrong input")

    def layer_stack_request(self):
        print("Please enter a layer stack file directory")
        correct = True
        while (correct):
            file = eval(input("Layer Stack File:"))
            if os.path.isfile(file):
                self.layer_stack_file = file
                correct = False
            else:
                print("wrong input")

    def res_model_request(self):
        print("Please enter a model file directory")
        correct = True
        while (correct):
            file = eval(input("Model File:"))
            if os.path.isfile(file):
                self.rs_model_file = file
                correct = False
            else:
                print("wrong input")

    def cons_dir_request(self):
        print("Please enter a constraint file directory")
        correct = True
        while (correct):
            file = eval(input("Constraint File:"))
            if os.path.isfile(file):
                self.constraint_file = file
                correct = False
            else:
                print("wrong input")
    def rel_cons_request(self):
        self.i_v_constraint=int(eval(input("Please eneter: 1 if you want to apply reliability constraints for worst case, 2 if you want to evaluate average case, 0 if there is no reliability constraints")))
    def cons_file_edit_request(self):
        self.new_mode=int(eval(input( "If you want to edit the constraint file, enter 1. Else enter 0: ")))

    def option_request(self):
        print("Please enter an option:")
        print("0: layout generation, 1:single layout evaluation, 2:layout optimization, quit:to quit,help:to get help")
        correct = True
        while (correct):
            opt = eval(input("Option:"))
            if opt in ['0', '1', '2']:
                return True, int(opt)
            elif opt == 'quit':
                return False, opt
            elif opt == 'help':
                self.help()
            else:
                print("wrong input")

    def help(self):
        print("Layout Generation Mode: generate layout only without evaluation")
        print("Layout Evaluation Mode: single layout evaluation")
        print("Layout Optimization Mode: optimize layout based on initial input")

    def option_layout_gen(self):
        print("Please enter an option:")
        print("0: minimum size, 1:variable size, 2:fixed size, 3:fixed size with fixed locations, quit:to quit")
        print("back: return to the previous stage")

        correct = True
        while (correct):
            opt = eval(input("Option:"))
            if opt in ['0', '1', '2', '3']:
                return True, int(opt)
            elif opt == 'quit':
                return False, opt
            elif opt == 'back':
                return True, opt
            else:
                print("wrong input")

    # -------------------INITIAL SETUP--------------------------------------
    def set_up_db(self):
        database = os.path.join(self.db_dir, 'layouts_db')
        filelist = glob.glob(os.path.join(database + '/*'))
        # print filelist
        for f in filelist:
            try:
                os.remove(f)
            except:
                print("can't remove db file")

        if not os.path.exists(database):
            os.makedirs(database)
        
        self.db_file = os.path.join(database,'layout.db')
        self.db_file = os.path.abspath(self.db_file)
        #print (self.db_file)
        conn = create_connection(self.db_file)
        with conn:
            create_table(conn)
        conn.close()

    def input_request(self):
        self.layout_script_request()
        self.bondwire_file_request()
        self.layer_stack_request()
        self.res_model_request()
        self.fig_dir_request()
        self.database_dir_request()
        self.cons_dir_request()
        self.rel_cons_request()
        self.cons_file_edit_request()

    def init_cs_objects(self,run_option=None):
        '''
        Initialize some CS objects
        :return:
        '''
        self.dbunit=1000 # in um
        self.layer_stack.import_layer_stack_from_csv(self.layer_stack_file) # reading layer stack file

        #calling script parser function to parse the geometry and bondwire setup script
        all_layers,via_connecting_layers,cs_type_map= script_translator(input_script=self.layout_script, bond_wire_info=self.bondwire_setup,flexible=self.flexible, layer_stack_info=self.layer_stack,dbunit=self.dbunit)
        # adding wire table info for each layer
        for layer in all_layers:
            self.wire_table[layer.name] = layer.wire_table
        self.structure_3D.layers=all_layers
        self.structure_3D.cs_type_map=cs_type_map
        #populating 3D structure components
        self.structure_3D.via_connection_raw_info = via_connecting_layers
        if len(via_connecting_layers)>0:
            self.structure_3D.assign_via_connected_layer_info(info=via_connecting_layers)
            via_type_assignment={}
            for via_name,layers in via_connecting_layers.items():
                if 'Through' in layers:
                    via_type_assignment[via_name]='Through'
                else:
                    via_type_assignment[via_name]=None

        
        

        #updating constraint table
        self.structure_3D.update_constraint_table(rel_cons=self.i_v_constraint)
        self.structure_3D.read_constraint_table(rel_cons=self.i_v_constraint,mode=self.new_mode, constraint_file=self.constraint_file)
        
        for i in range(len(self.structure_3D.layers)):
            layer=self.structure_3D.layers[i]
            input_info = [layer.input_rects, layer.size, layer.origin]
            layer.populate_bondwire_objects()
            layer.new_engine.rel_cons=self.i_v_constraint
            layer.plot_init_layout(fig_dir=self.fig_dir,dbunit=self.dbunit) # plotting each layer initial layout
            layer.new_engine.init_layout(input_format=input_info,islands=layer.new_engine.islands,all_cs_types=layer.all_cs_types,all_colors=layer.colors,bondwires=layer.bondwires,flexible=self.flexible,voltage_info=self.structure_3D.voltage_info,current_info=self.structure_3D.current_info,dbunit=self.dbunit) # added bondwires to populate node id information
            layer.plot_layout(fig_data=all_layers[i].new_engine.init_data[0],fig_dir=self.fig_dir,name=all_layers[i].name,dbunit=self.dbunit) # plots initial layout
            self.wire_table[layer.name]=layer.wire_table # for electriical model
            for comp in layer.all_components:    
                self.structure_3D.layers[i].comp_dict[comp.layout_component_id] = comp
                self.comp_dict[comp.layout_component_id] = comp # for electrical model
        
        if len(via_type_assignment)>0:
            for comp_name, component in self.comp_dict.items():
                if comp_name.split('.')[0] in via_type_assignment:
                    component.via_type=via_type_assignment[comp_name.split('.')[0]]

        
        
        if len(self.structure_3D.layers)>1:
            all_patches=[]
            all_colors=['blue','red','green','yellow','pink','violet']
            hatches = ['/', '\\', '|', '-', '+', 'x', 'o', 'O', '.', '*']
            for i in range(len(self.structure_3D.layers)):
                '''alpha=(i)*1/len(self.structure_3D.layers)
                print(0.9-alpha)
                if alpha==0:
                    alpha=0.5'''
                if i==0:
                    alpha = 0.9
                    #pattern=None
                else:
                    alpha = (i)*1/len(self.structure_3D.layers)
                pattern = None
                layer=self.structure_3D.layers[i]
                patches,ax_lim,types_for_all_layers_plot=layer.plot_init_layout(fig_dir=self.fig_dir,dbunit=self.dbunit,all_layers=True,a=alpha,c=all_colors[i],pattern=pattern)
                all_patches+=patches

            self.structure_3D.types_for_all_layers_plot=types_for_all_layers_plot
            #print(self.structure_3D.types_for_all_layers_plot)
            #input()
            ax2=plt.subplots()[1]
            for p in all_patches:
                ax2.add_patch(p)
            ax2.set_xlim(ax_lim[0])
            ax2.set_ylim(ax_lim[1])

            ax2.set_aspect('equal')
            if self.fig_dir!=None:
                plt.legend(bbox_to_anchor = (0.8, 1.005))
                plt.savefig(self.fig_dir+'/initial_layout_all_layers.png')
            plt.close()


        #No need to handle inter-layer constraints for now
        """
        # taking info for inter-layer constraints
        if self.new_mode==0:
            try:
                cons_df = pd.read_csv(self.constraint_file)
                self.structure_3D.layer_constraints_info=cons_df
            except:
                self.structure_3D.layer_constraints_info=None
        else:
            pass# need to edit later
            '''
            self.structure_3D.create_inter_layer_constraints()
            if self.constraint_file!=None and self.structure_3D.layer_constraints_info!=None:
                self.structure_3D.layer_constraints_info.to_csv(self.constraint_file, sep=',', header=None, index=None)
            flag = input("Please edit the inter-layer constraint table {} :\n Enter 1 on completion: ".format(self.constraint_file))
            if flag == '1':
                try:
                    self.structure_3D.layer_constraints_info = pd.read_csv(self.constraint_file)
                except:
                    print("constraint file is not ready to read in")
            '''
        #print(self.structure_3D.layer_constraints_info)
        #input()
        """
        self.structure_3D.create_module_data_info(layer_stack=self.layer_stack)
        self.structure_3D.populate_initial_layout_objects_3D()

        ##------------------------Debugging-----------------------------------------###
        debug=False
        if debug:
            print("Plotting 3D layout structure")
            solution=self.structure_3D.create_initial_solution(dbunit=self.dbunit)
            initial_solutions=[solution]
            
            
            for i in range(len(initial_solutions)):
                solution=initial_solutions[i]
                sol=PSSolution(solution_id=solution.index)
                sol.make_solution(mode=-1,cs_solution=solution,module_data=solution.module_data)
                for f in sol.features_list:
                    f.printFeature()
                plot_solution_structure(sol)
                
        ##--------------------------------------------------------------------------####
        self.structure_3D.create_root()
        self.structure_3D.assign_floorplan_size()
        

        """
        for node in self.structure_3D.root_node_h.child:
            node.printNode()
            if len(node.child)>0:
                for child in node.child:
                    print("C")
                    child.printNode()
                    if len(child.child)>0:
                        print("G")
                        for grand in child.child:
                            print(grand.id)
        input()
        """
        #self.structure_3D.root_node_h.printNode()
        #self.structure_3D.root_node_v.printNode()
        
        
    
    # --------------- API --------------------------------


    def setup_electrical(self,mode='command',dev_conn={},frequency=None,meas_data={},type =None):
        print("init api:", type)
        if type == 'Loop':
            self.e_api = CornerStitch_Emodel_API(comp_dict=self.comp_dict, wire_conn=self.wire_table,e_mdl = 'Loop')
        if type == 'PowerSynthPEEC':
            self.e_api = CornerStitch_Emodel_API(comp_dict=self.comp_dict, wire_conn=self.wire_table,e_mdl='PowerSynthPEEC')
            if self.rs_model_file != 'default':
                self.e_api.load_rs_model(self.rs_model_file)
            else:
                self.e_api.rs_model = None
        elif type == 'FastHenry':
            self.e_api = FastHenryAPI(comp_dict = self.comp_dict, wire_conn = self.wire_table)
            self.e_api.rs_model = None
            self.e_api.set_fasthenry_env(dir='/nethome/qmle/PowerSynth_V1_git/PowerCAD-full/FastHenry/fasthenry')
        elif type == 'LoopFHcompare':
            self.e_api = CornerStitch_Emodel_API(comp_dict=self.comp_dict, wire_conn=self.wire_table,e_mdl = 'Loop')
            
        #print mode
        if mode == 'command':
            self.e_api.form_connection_table(mode='command')
            self.e_api.get_frequency()
            self.measures += self.e_api.measurement_setup()
        elif mode == 'macro':
            print("macro mode")
            
            self.e_api.form_connection_table(mode='macro',dev_conn=dev_conn)
            self.e_api.get_frequency(frequency)
            self.e_api.get_layer_stack(self.layer_stack)
            if type =='LoopFHcompare':
                self.e_api.e_mdl = "LoopFHcompare"
                

            self.measures += self.e_api.measurement_setup(meas_data)
        if self.layout_ori_file != None:
            #print("this is a test now")
            self.e_api.process_trace_orientation(self.layout_ori_file)
        #if self.output_option:
        #    self.e_api.export_netlist(dir = self.netlist_dir, mode = self.netlist_mode)

    def setup_thermal(self,mode = 'command',meas_data ={},setup_data={},model_type=2):
        '''
        Set up thermal evaluation, by default return max temp of the given device list
        Args:
            mode: command (manual input) or macro
            meas_data: List of device to measure
            setup_data: List of power for devices
            model_type: 1:TFSM (FEA) or 2:RECT_FlUX (ANALYTICAL)

        Returns:

        '''
        self.t_api = CornerStitch_Tmodel_API(comp_dict=self.comp_dict)
        self.t_api.layer_stack=self.layer_stack
        if mode == 'command':
            self.measures += self.t_api.measurement_setup()
            self.t_api.set_up_device_power()
            self.t_api.model = eval(input("Input 0=TFSM or 1=Rect_flux: "))

        elif mode == 'macro':
            self.measures += self.t_api.measurement_setup(data=meas_data)
            self.t_api.set_up_device_power(data=setup_data)
            #print("here",setup_data)
            self.t_api.model=model_type
            if model_type == 0: # Select TSFM model
                self.t_api.characterize_with_gmsh_and_elmer()
            if model_type==2:
                self.t_api.init_matlab()
    def init_apis(self):
        '''
        initialize electrical and thermal APIs
        '''
        self.measures = []
        self.setup_thermal()
        self.setup_electrical()

    def cmd_handler_flow(self, arguments =[]):
        if len(arguments) <= 1: # Turn on simple user interface mode
            print("This is the command line mode for PowerSynth layout optimization")
            print("Type -m [macro file] to run a macro file")
            print("Type -f to go through a step by step setup")
            print("Type -quit to quit")

            cont = True
            while (cont):
                mode = input("Enter command here")
                if mode == '-f':
                    self.input_request()
                    self.init_cs_objects()
                    self.set_up_db()
                    self.cmd_loop()
                    cont = False
                elif mode == '-quit':
                    cont = False
                elif mode[0:2] == '-m':
                    print("Loading macro file")
                    m, filep = mode.split(" ")
                    filep = os.path.abspath(filep)
                    print (filep)
                    if os.path.isfile(filep):
                        # macro file exists
                        filename = os.path.basename(filep)
                        # change current directory to workspace
                        work_dir = filep.replace(filename,'')
                        os.chdir(work_dir)
                        print("Jump to current working dir")
                        print(work_dir)
                        checked = self.load_macro_file(filep)
                        if not (checked):
                            continue
                    else:
                        print("wrong macro file format or wrong directory, please try again !")
                else:
                    print("Wrong Input, please double check and try again !")
        else: # Real CMD mode
            arg_dict = {"temp":[]}
            i = 0
            print (arguments)
            cur_flag = "temp"
            while i < len(arguments): # Read through a list of arguments and build a table 
                print(i,arguments[i])    
                if i == 0: # cmd.py 
                    i+=1
                    continue
                else:
                    if arguments[i][0] == '-':
                        cur_flag = arguments[i]
                        arg_dict[cur_flag] = []
                    else: # keep adding the arg_val until next flag 
                        arg_dict[cur_flag].append(arguments[i]) 
                i+=1
            # Process args
            if "-settings" in arg_dict.keys(): # Special case
                setting_file = arg_dict['-settings'][0]
                print("Loading settings file")
                read_settings_file(setting_file)
                self.layer_stack = LayerStack()
                print("This will change the default settings file location")
            if "-m" in arg_dict.keys(): # - m: macro flag
                filep = arg_dict['-m'][0]
                print("Loading macro file")
                filep = os.path.abspath(filep)
                print (filep)
                if os.path.isfile(filep):
                    # macro file exists
                    filename = os.path.basename(filep)
                    # change current directory to workspace
                    work_dir = filep.replace(filename,'')
                    os.chdir(work_dir)
                    print("Jump to current working dir")
                    print(work_dir)
                    checked = self.load_macro_file(filep)
                else:
                    print("wrong macro file format or wrong directory, please try again !")
                    quit()
            if '-help' in arg_dict.keys():
                print("This is PowerSynth cmd mode, more flags will be added in the future")
                

    def cmd_loop(self):
        cont = True
        while (cont):
            cont, opt = self.option_request()
            self.init_cs_objects()
            self.set_up_db()
            if opt == 0:  # Perform layout generation only without evaluation
                cont, layout_mode = self.option_layout_gen()
                if layout_mode in range(3):
                    self.set_up_db()
                    self.structure_3D.solutions=generate_optimize_layout(structure=self.structure_3D, mode=layout_mode,rel_cons=self.i_v_constraint,
                                         optimization=False, db_file=self.db_file,fig_dir=self.fig_dir,sol_dir=self.db_dir,plot=self.plot, num_layouts=num_layouts, seed=seed,
                                         floor_plan=floor_plan,dbunit=self.dbunit)
                    self.export_solution_params(self.fig_dir,self.db_dir, self.solutions,layout_mode)

            if opt == 1:

                self.init_apis()
                # Convert a list of patch to rectangles
                patch_dict = self.engine.init_data[0]
                init_data_islands = self.engine.init_data[3]
                init_cs_islands = self.engine.init_data[2]
                #print init_data_islands
                fp_width, fp_height = self.engine.init_size
                fig_dict = {(fp_width, fp_height): []}
                for k, v in list(patch_dict.items()):
                    fig_dict[(fp_width, fp_height)].append(v)
                init_rects = {}
                # print self.engine.init_data
                # print "here"
                for k, v in list(self.engine.init_data[1].items()):  # sym_to_cs={'T1':[[x1,y1,x2,y2],[nodeid],type,hierarchy_level]

                    rect = v[0]
                    x, y, width, height = [rect[0], rect[1], rect[2] - rect[0], rect[3] - rect[1]]
                    type = v[2]
                    # rect = Rectangle(x=x * 1000, y=y * 1000, width=width * 1000, height=height * 1000, type=type)
                    rect_up = [type, x, y, width, height]
                    # rects.append(rect)
                    init_rects[k] = rect_up
                cs_sym_info = {(fp_width * 1000, fp_height * 1000): init_rects}
                for isl in init_cs_islands:
                    for node in isl.mesh_nodes:
                        node.pos[0] = node.pos[0] * 1000
                        node.pos[1] = node.pos[1] * 1000
                for island in init_data_islands:
                    for element in island.elements:
                        element[1] = element[1] * 1000
                        element[2] = element[2] * 1000
                        element[3] = element[3] * 1000
                        element[4] = element[4] * 1000

                    if len(island.child) > 0:
                        for element in island.child:
                            element[1] = element[1] * 1000
                            element[2] = element[2] * 1000
                            element[3] = element[3] * 1000
                            element[4] = element[4] * 1000

                    for isl in init_cs_islands:
                        if isl.name == island.name:
                            island.mesh_nodes = copy.deepcopy(isl.mesh_nodes)

                md_data = ModuleDataCornerStitch()
                md_data.islands[0] = init_data_islands
                md_data.footprint = [fp_width * 1000, fp_height * 1000]

                self.solutions = eval_single_layout(layout_engine=self.engine, layout_data=cs_sym_info,
                                                    apis={'E': self.e_api,
                                                          'T': self.t_api}, measures=self.measures,
                                                    module_info=md_data)

            elif opt == 2:  # Peform layout evaluation based on the list of measures
                self.init_apis()  # Setup measurement
                cont, layout_mode = self.option_layout_gen()
                if layout_mode in range(3):
                    self.set_up_db()

                    self.soluions = generate_optimize_layout(layout_engine=self.engine, mode=layout_mode,
                                                             optimization=True, db_file=self.db_file,fig_dir=self.fig_dir,sol_dir=self.db_dir,
                                                             apis={'E': self.e_api, 'T': self.t_api},
                                                             measures=self.measures,seed=seed)


                
                    self.export_solution_params(self.fig_dir,self.db_dir, self.solutions,layout_mode)
            elif opt == 'quit':
                cont = False


    def find_pareto_dataset(self,sol_dir=None,opt=None,fig_dir=None,perf_names=None):
        #print "so",sol_dir
        """
        folder_name = sol_dir+'\\'+'Layout_Solutions'
        if (os.path.exists(folder_name)):
            all_data = []
            i = 0
            for filename in glob.glob(os.path.join(folder_name, '*.csv')):
                with open(filename) as csvfile:
                    base_name = os.path.basename(filename)
                    readCSV = csv.reader(csvfile, delimiter=',')
                    for row in readCSV:
                        if row[0] == 'Size':
                            continue
                        else:
                            #print (row, len(row))
                            if row[0][0] == '[' and len(row)>2:
                                try:
                                    data = [base_name, float(row[1]), float(row[2])]
                                except:
                                    data = [None, None, None]
                                all_data.append(data)

                            else:
                                continue
                    i += 1
            # for data in all_data:
            # print data
        """
        if opt>0:
            file_name = sol_dir+'/all_data.csv'
            with open(file_name, 'w',newline='') as my_csv:
                csv_writer = csv.writer(my_csv, delimiter=',')

                csv_writer.writerow(['Layout_ID', perf_names[0], perf_names[1]])

                for i in range(len(self.structure_3D.solutions)):
                    sol=self.structure_3D.solutions[i]
                    data=[sol.solution_id,sol.parameters[perf_names[0]],sol.parameters[perf_names[1]]]
                    csv_writer.writerow(data)
                my_csv.close()
        # '''
            sol_data = {}
            file = file_name
            with open(file) as csvfile:
                readCSV = csv.reader(csvfile, delimiter=',')
                for row in readCSV:
                    if row[0] == 'Layout_ID':
                        #sol_data[row[0]]=[row[2],row[1]]
                        continue
                    else:
                        #print("here",row[0],row[1],row[2])
                        sol_data[row[0]] = ([float(row[2]), float(row[1])])
            # sol_data = np.array(sol_data)
            #print (sol_data)
            if len(sol_data)>0:
                pareto_data = pareto_frontiter2D(sol_data)
                #print len(pareto_data)
                file_name = sol_dir+'/final_pareto.csv'
                with open(file_name, 'w', newline='') as my_csv:
                    csv_writer = csv.writer(my_csv, delimiter=',')
                    csv_writer.writerow(['Layout_ID', perf_names[0], perf_names[1]])
                    for k, v in list(pareto_data.items()):
                        data = [k, v[0], v[1]]
                        csv_writer.writerow(data)
                my_csv.close()

                data_x = []
                data_y = []
                for id, value in list(pareto_data.items()):
                    #print id,value
                    data_x.append(value[0])
                    data_y.append(value[1])

                #print data_x
                #print data_y
                plt.cla()

                plt.scatter(data_x, data_y)

                x_label = perf_names[0]
                y_label = perf_names[1]

                plt.xlim(min(data_x) - 2, max(data_x) + 2)
                plt.ylim(min(data_y) - 0.5, max(data_y) + 0.5)
                # naming the x axis
                plt.xlabel(x_label)
                # naming the y axis
                plt.ylabel(y_label)

                # giving a title to my graph
                plt.title('Pareto-front Solutions')

                # function to show the plot
                # plt.show()
                plt.savefig(fig_dir + '/' + 'pareto_plot_mode-' + str(opt) + '.png')

    


    def export_solution_params(self,fig_dir=None,sol_dir=None,solutions=None,opt=None,plot=False):


        data_x=[]
        data_y=[]
        perf_metrices=[]
        for sol in solutions:
            for key in sol.parameters:
                perf_metrices.append(key)
        for sol in solutions:
            #if sol.params['Inductance']>50:
                #continue
            data_x.append(sol.parameters[perf_metrices[0]])
            if (len(sol.parameters)>=2):
                data_y.append(sol.parameters[perf_metrices[1]])
            else:
                data_y.append(sol.solution_id)

        plt.cla()
        
        #print (data_x,data_y)
        plt.scatter(data_x, data_y)
        for solution in solutions:
            labels=list(solution.parameters.keys())
            break
        #if len(labels)==2:
        if len(labels)<2:
            for i in range(2-len(labels)):
                labels.append('index')
            x_label=labels[0]
            y_label=labels[1]
        else:
            x_label=labels[0]
            y_label=labels[1]
        
        
        
        if plot:
            plt.xlim(min(data_x)-2, max(data_x)+2)
            plt.ylim(min(data_y)-0.5, max(data_y)+0.5)
            # naming the x axis
            plt.xlabel(x_label)
            # naming the y axis
            plt.ylabel(y_label)

            # giving a title to my graph
            plt.title('Solution Space')

        # function to show the plot
        #plt.show()
        plt.savefig(fig_dir+'/'+'plot_mode-'+str(opt)+'.png')

        

        if len(self.measures)==2:
            self.find_pareto_dataset(sol_dir,opt,fig_dir,perf_metrices)




if __name__ == "__main__":
    print("----------------------PowerSynth Version 2.0: Command line version------------------")
    
    cmd = Cmd_Handler(debug=False)
    print (str(sys.argv))
    debug = True
    qmle_nethome = "/nethome/qmle/testcases"
    imam_nethome1 = "/nethome/ialrazi/PS_2_test_Cases/Regression_Test_Suits_Migrated_Codebase"
    imam_nethome2 = "/nethome/ialrazi/PS_2_test_Cases/Regression_Test_Suits/Code_Migration_Test"
    qmle_csrc = "C:/Users/qmle/Desktop/peng-srv/testcases"
    if debug: # you can mannualy add the argument in the list as shown here
<<<<<<< HEAD
        tc_list = [{qmle_nethome:'Meshing/Planar/Xiaoling_Case_Opt/macro_script.txt'}]
=======
        tc_list = [{qmle_nethome:'Unit_Test_Cases/with_vias/Via_Case_1/macro_script.txt'},\
                   {qmle_nethome:'Unit_Test_Cases/with_vias/Imam_journal_3D/macro_script.txt'},\
                   {imam_nethome1:'Imam_Journal_3D_1/macro_scripts_th/macro_script_32.5X32.5_ANSYS.txt'},\
                   {qmle_nethome:'Unit_Test_Cases/with_vias/Via_Case_3/macro_script.txt'},\
                   {qmle_nethome:"Unit_Test_Cases/with_vias/Via_Case_5/macro_script.txt"}]

>>>>>>> c30cfe24

        for tc in tc_list:
            print("Case id:", tc_list.index(tc))
            k = list(tc.keys())[0]
            v = list(tc.values())[0]
            print("----Test case folder:",k)
            print("----Test case name:",v)

        sel= int(input("select a test case to run:"))
        tc = tc_list[sel]
        k = list(tc.keys())[0]
        v = list(tc.values())[0]
        macro_dir = os.path.join(k,v)
        
        setting_dir = "/nethome/ialrazi/PS_2_test_Cases/settings.info"#os.path.join(k,"settings.info")
        print("MACRO DIR:", macro_dir)
        print("SETTING DIR", setting_dir)
        # From now all of these testcases serve for recursive test for the inductance model
        args = ['python','cmd.py','-m',macro_dir,'-settings',setting_dir]
        cmd.cmd_handler_flow(arguments= args)
           

    else:
        cmd.cmd_handler_flow(arguments=sys.argv) # Default

    <|MERGE_RESOLUTION|>--- conflicted
+++ resolved
@@ -1201,16 +1201,7 @@
     imam_nethome2 = "/nethome/ialrazi/PS_2_test_Cases/Regression_Test_Suits/Code_Migration_Test"
     qmle_csrc = "C:/Users/qmle/Desktop/peng-srv/testcases"
     if debug: # you can mannualy add the argument in the list as shown here
-<<<<<<< HEAD
         tc_list = [{qmle_nethome:'Meshing/Planar/Xiaoling_Case_Opt/macro_script.txt'}]
-=======
-        tc_list = [{qmle_nethome:'Unit_Test_Cases/with_vias/Via_Case_1/macro_script.txt'},\
-                   {qmle_nethome:'Unit_Test_Cases/with_vias/Imam_journal_3D/macro_script.txt'},\
-                   {imam_nethome1:'Imam_Journal_3D_1/macro_scripts_th/macro_script_32.5X32.5_ANSYS.txt'},\
-                   {qmle_nethome:'Unit_Test_Cases/with_vias/Via_Case_3/macro_script.txt'},\
-                   {qmle_nethome:"Unit_Test_Cases/with_vias/Via_Case_5/macro_script.txt"}]
-
->>>>>>> c30cfe24
 
         for tc in tc_list:
             print("Case id:", tc_list.index(tc))
