# This is the layout generation and optimization flow using command line only
import sys, os
#sys.path.append('..')
# Set relative location
cur_path =sys.path[0] # get current path (meaning this file location)
cur_path = cur_path[0:-11] #exclude "powercad/cmd_run"
#print(cur_path)
sys.path.append(cur_path)

from core.model.electrical.electrical_mdl.cornerstitch_API import CornerStitch_Emodel_API, ElectricalMeasure 
from core.model.thermal.cornerstitch_API import ThermalMeasure
from core.model.electrical.electrical_mdl.e_fasthenry_eval import FastHenryAPI
from core.APIs.AnsysEM.AnsysEM_API import AnsysEM_API
from core.model.thermal.cornerstitch_API import CornerStitch_Tmodel_API
from core.CmdRun.cmd_layout_handler import generate_optimize_layout,  eval_single_layout, update_PS_solution_data
from core.engine.OptAlgoSupport.optimization_algorithm_support import new_engine_opt
from core.engine.InputParser.input_script import script_translator
from core.engine.LayoutSolution.database import create_connection, insert_record, create_table
from core.SolBrowser.cs_solution_handler import pareto_frontiter2D
from core.MDK.Design.layout_module_data import ModuleDataCornerStitch
from core.engine.Structure3D.structure_3D import Structure_3D
from pympler import muppy,summary
from core.MDK.LayerStack.layer_stack import LayerStack
import matplotlib.pyplot as plt
import os
import glob
import copy
import csv
from core.general.settings import settings


from core.APIs.PowerSynth.solution_structures import PSSolution,plot_solution_structure


def read_settings_file(filepath): #reads settings file given by user in the argument
    
    if os.path.isfile(filepath): 
        
        filename = os.path.basename(filepath)
        work_dir = filepath.replace(filename,'')
        os.chdir(work_dir)
        with open(filename, 'r') as inputfile:
            for line in inputfile.readlines():
                line = line.strip("\r\n")
                info = line.split(" ")
                if line == '':
                    continue
                if line[0] == "#":
                    continue
                if info[0] == "DEFAULT_TECH_LIB_DIR:":
                    settings.DEFAULT_TECH_LIB_DIR = os.path.abspath(info[1])
                if info[0] == "LAST_ENTRIES_PATH:":
                    settings.LAST_ENTRIES_PATH = os.path.abspath(info[1])
                if info[0] == "TEMP_DIR:":
                    settings.TEMP_DIR = os.path.abspath(info[1])
                if info[0] == "CACHED_CHAR_PATH:":
                    settings.CACHED_CHAR_PATH = os.path.abspath(info[1])
                if info[0] == "MATERIAL_LIB_PATH:":
                    settings.MATERIAL_LIB_PATH = os.path.abspath(info[1])
                if info[0] == "EXPORT_DATA_PATH:":
                    settings.EXPORT_DATA_PATH = os.path.abspath(info[1])
                if info[0] == "GMSH_BIN_PATH:":
                    settings.GMSH_BIN_PATH = os.path.abspath(info[1])
                if info[0] == "ELMER_BIN_PATH:":
                    settings.ELMER_BIN_PATH = os.path.abspath(info[1])
                if info[0] == "ANSYS_IPY64:":
                    settings.ANSYS_IPY64 = os.path.abspath(info[1])
                if info[0] == "FASTHENRY_FOLDER:":
                    settings.FASTHENRY_FOLDER = os.path.abspath(info[1])
                if info[0] == "MANUAL:":
                    settings.MANUAL = os.path.abspath(info[1])
        print ("Settings loaded.")
        print ("settings.GMSH",settings.GMSH_BIN_PATH)
class Cmd_Handler: 
    def __init__(self,debug=False):
        # Input files

        self.layout_script = None  # layout file dir
        self.bondwire_setup = None  # bondwire setup dir
        self.layer_stack_file = None  # layerstack file dir
        self.rs_model_file = None  # rs model file dir
        self.fig_dir = None  # Default dir to save figures
        self.db_dir = None  # Default dir to save layout db
        self.constraint_file=None # Default csv file to save constraint table
        self.i_v_constraint=0 # reliability constraint flag
        self.new_mode=1 # 1: constraint table setup required, 0: constraint file will be reloaded
        self.flexible=False # bondwire connection is flexible or strictly horizontal and vertical
        self.plot=False # flag for plotting solution layouts
        # Data storage
        self.db_file = None  # A file to store layout database

        # CornerStitch Initial Objects
        self.structure_3D=Structure_3D()
        self.engine = None
        self.comp_dict = {}
        self.wire_table = {}
        self.raw_layout_info = {}
        self.min_size_rect_patches = {}
        # Struture
        self.layer_stack = None
        # APIs
        self.measures = []
        self.e_api = None
        self.t_api = None
        # Solutions
        self.soluions = None

        self.macro =None
        self.layout_ori_file = None
        # Macro mode
        self.output_option= False
        self.thermal_mode = None
        self.electrical_mode = None
        self.export_ansys_em = None
        self.export_task = []
        self.export_ansys_em_info = {}
        self.thermal_models_info = {}
        self.electrical_models_info = {}
    def setup_file(self,file):
        self.macro=os.path.abspath(file)
        if not(os.path.isfile(self.macro)):
            print ("file path is wrong, please give another input")
            sys.exit()

    def run_parse(self):
        if self.macro!=None:
            self.load_macro_file(self.macro)
        else:
            print ("Error, please check your test case")
            sys.exit()

    def load_macro_file(self, file):
        '''

        :param file:
        :return:
        '''
        run_option = None
        num_layouts = None
        floor_plan = None
        seed = None
        algorithm = None
        t_name =None
        e_name = None
        num_gen=None
        dev_conn ={}
        with open(file, 'r') as inputfile:

            dev_conn_mode=False
            for line in inputfile.readlines():
                line = line.strip("\r\n")
                info = line.split(" ")
                if line == '':
                    continue
                if line[0] == '#':  # Comments
                    continue
                if info[0] == "Trace_Ori:":
                    self.layout_ori_file = os.path.abspath(info[1])
                if info[0] == "Layout_script:":
                    self.layout_script = os.path.abspath(info[1])
                if info[0] == "Bondwire_setup:":
                    self.bondwire_setup = os.path.abspath(info[1])
                if info[0] == "Layer_stack:":
                    self.layer_stack_file = os.path.abspath(info[1])
                if info[0] == "Parasitic_model:":
                    if info[1]!= 'default': # use the equations
                        self.rs_model_file = os.path.abspath(info[1])
                    else:
                        self.rs_model_file = 'default'
                if info[0] == "Fig_dir:":
                    self.fig_dir = os.path.abspath(info[1])
                if info[0] == "Solution_dir:":
                    self.db_dir = os.path.abspath(info[1])
                if info[0] == "Constraint_file:":
                    self.constraint_file = os.path.abspath(info[1])
                if info[0] == "Reliability-awareness:":
                    self.i_v_constraint = int(info[1])  # 0: no reliability constraints, 1: worst case, 2: average case
                if info[0] =="New:":
                    self.new_mode = int(info[1])

                if info[0]=="Plot_Solution:":
                    if int(info[1])==1:
                        self.plot=True
                    else:
                        self.plot = False

                if info[0]=="Flexible_Wire:":
                    if int(info[1])==1:
                        self.flexible=True
                    else:
                        self.flexible = False

                if info[0] == "Option:":  # engine option
                    run_option = int(info[1])
                if info[0] == "Num_of_layouts:":  # engine option
                    num_layouts = int(info[1])
                if info[0] == "Seed:":  # engine option
                    seed = int(info[1])
                if info[0] == "Optimization_Algorithm:":  # engine option
                    algorithm = info[1]
                if info[0] == "Layout_Mode:":  # engine option
                    layout_mode = int(info[1])
                if info[0] == "Floor_plan:":
                    floor_plan = info[1]
                    floor_plan = floor_plan.split(",")
                    floor_plan = [float(i) for i in floor_plan]
                if info[0] == 'Num_generations:':
                    num_gen = int(info[1])
                if info[0] == 'Export_AnsysEM_Setup:':
                    self.export_ansys_em = True
                if info[0] == 'End_Export_AnsusEM_Setup.':
                    self.export_ansys_em = False
                if info[0]== 'Thermal_Setup:':
                    self.thermal_mode = True
                if info[0] == 'End_Thermal_Setup.':
                    self.electrical_mode = False
                if info[0] == 'Electrical_Setup:':
                    self.electrical_mode = True
                if info[0] == 'End_Electrical_Setup.':
                    self.electrical_mode = False
                if info[0] == 'Output_Script':
                    self.output_option = True
                if info[0] == 'End_Output_Script.':
                    self.output_option = False
                if self.output_option !=None:
                    if info[0] == 'Netlist_Dir':
                        self.netlist_dir = info[1]
                    if info[0] == 'Netlist_Mode':
                        self.netlist_mode = int(info[1])
                if(self.export_ansys_em):
                    if info[0] == 'Design_name:':
                        self.export_ansys_em_info['design_name']= info[1]  
                    if info[0] == 'Version:':
                        self.export_ansys_em_info['version']= info[1]  
                    if info[0] == 'Run_mode:':
                        self.export_ansys_em_info['run_mode']= int(info[1])    
                    if info[0] == 'Simulator:':
                        self.export_ansys_em_info['simulator'] = int(info[1])   
                if(self.thermal_mode): # Get info for thermal setup
                    if info[0] == 'Model_Select:':
                        self.thermal_models_info['model'] = int(info[1])
                    if info[0] == 'Measure_Name:' and t_name==None:
                        self.thermal_models_info['measure_name']= info[1]
                        t_name = info[1]
                    if info[0] == 'Selected_Devices:':
                        self.thermal_models_info['devices']= info[1].split(",")
                    if info[0] == 'Device_Power:':
                        power = info[1].split(",")
                        power = [float(i) for i in power]
                        self.thermal_models_info['devices_power']= power
                    if info[0] == 'Heat_Convection:':
                        try:
                            h_conv = float(info[1])
                            h_conv=[h_conv,0]
                        except:
                            h_val = info[1].split(",")
                            h_conv = [float(i) for i in h_val]
                        self.thermal_models_info['heat_convection']= h_conv
                        
                    if info[0] == 'Ambient_Temperature:':
                        t_amb = float(info[1])
                        self.thermal_models_info['ambient_temperature'] = t_amb
                if self.electrical_mode != None:
                    if info[0] == 'Measure_Name:' and e_name==None:
                        e_name = info[1]
                        self.electrical_models_info['measure_name']= e_name
                    if info[0] == 'Model_Type:':
                        e_mdl_type = info[1]
                        self.electrical_models_info['model_type']= e_mdl_type

                    if info[0] == 'Measure_Type:':
                        e_measure_type = int(info[1])
                        self.electrical_models_info['measure_type']= e_measure_type

                    if info[0] == 'End_Device_Connection.':
                        dev_conn_mode = False
                    if dev_conn_mode:
                        dev_name = info[0]
                        conn = info[1].split(",")
                        conn = [int(i) for i in conn]
                        dev_conn[dev_name] = conn
                        self.electrical_models_info['device_connections']= dev_conn

                    if info[0] == 'Device_Connection:':
                        dev_conn_mode = True


                    if info[0] == 'Source:':
                        self.electrical_models_info['source']= info[1]

                    if info[0] == 'Sink:':
                        self.electrical_models_info['sink']= info[1]

                    if info[0] == 'Frequency:':
                        self.electrical_models_info['frequency']= float(info[1])

        check_file = os.path.isfile
        check_dir = os.path.isdir
        # Check if these files exist
        #rs_model_check = check_file(self.rs_model_file) or self.rs_model_file=='default'
        self.rs_model_file = 'default'
        rs_model_check = True
        cont = check_file(self.layout_script) \
               and check_file(self.bondwire_setup) \
               and check_file(self.layer_stack_file) \
               and rs_model_check\
               and check_file(self.constraint_file)
        # make dir if they are not existed
        print(("self.new_mode",self.new_mode))
        print(("self.flex",self.flexible))
        if not (check_dir(self.fig_dir)):
            try:
                os.mkdir(self.fig_dir)
            except:
                print ("cant make directory for figures")
                cont =False
        if not(check_dir(self.db_dir)):
            try:
                os.mkdir(self.db_dir)
            except:
                print ("cant make directory for database")
                cont =False

        if cont:
            if self.layout_ori_file!=None:
                print ("Trace orientation is included, mesh acceleration for electrical evaluation is activated")
            else:
                print ("Normal meshing algorithm is used")
            self.init_cs_objects(run_option=run_option)
            self.set_up_db() # temp commented1 out
            self.setup_models() # setup electrothermal models, the e_t apis are initiated anyway for AnsysEm and Solidworks extraction purpose
            
            
            self.need_electrical_setup()
            self.init_export_tasks(run_option)
            if run_option == 0:
                
                '''Generate 3D layout strcutures'''
                self.structure_3D.solutions=generate_optimize_layout(structure=self.structure_3D, mode=layout_mode,rel_cons=self.i_v_constraint,
                                         optimization=False, db_file=self.db_file,fig_dir=self.fig_dir,sol_dir=self.db_dir,plot=self.plot, num_layouts=num_layouts, seed=seed,
                                         floor_plan=floor_plan)
                
                

            elif run_option == 1:
                
                solution=self.structure_3D.create_initial_solution(dbunit=self.dbunit)
                initial_solutions=[solution]
                md_data=[solution.module_data]
                PS_solutions=[] #  PowerSynth Generic Solution holder

                for i in range(len(initial_solutions)):
                    solution=initial_solutions[i]
                    sol=PSSolution(solution_id=solution.index)
                    sol.make_solution(mode=-1,cs_solution=solution,module_data=solution.module_data)
                    #plot_solution_structure(sol)
                    PS_solutions.append(sol)
                measure_names=[None,None]
                if len(self.measures)>0:
                    for m in self.measures:
                        if isinstance(m,ElectricalMeasure):
                            measure_names[0]=m.name
                        if isinstance(m,ThermalMeasure):
                            measure_names[1]=m.name
                opt_problem = new_engine_opt( seed=None,level=2, method=None,apis={'E': self.e_api,'T': self.t_api}, measures=self.measures)
                self.structure_3D.solutions = update_PS_solution_data(solutions=PS_solutions,module_info=md_data, opt_problem=opt_problem,measure_names=measure_names)
                #self.structure_3D.solutions=eval_3D_layout(module_data=module_info[i], solution=solutions[i])
                #self.solutions = eval_single_layout(layout_engine=self.engine, layout_data=cs_sym_info,
                                                    #apis={'E': self.e_api,'T': self.t_api}, measures=self.measures,module_info=md_data)
            if run_option == 2:

                self.structure_3D.solutions=generate_optimize_layout(structure=self.structure_3D, mode=layout_mode,rel_cons=self.i_v_constraint,
                                         optimization=True, db_file=self.db_file,fig_dir=self.fig_dir,sol_dir=self.db_dir,plot=self.plot, num_layouts=num_layouts, seed=seed,
                                         floor_plan=floor_plan,apis={'E': self.e_api, 'T': self.t_api},measures=self.measures,algorithm=algorithm,num_gen=num_gen,dbunit=self.dbunit)

                self.export_solution_params(self.fig_dir,self.db_dir,self.structure_3D.solutions,layout_mode,plot = self.plot)
            self.generate_export_files()

        else:
            # First check all file path
            if not (check_file(self.layout_script)):
                print((self.layout_script, "is not a valid file path"))
            elif not(check_file(self.bondwire_setup)):
                print((self.bondwire_setup, "is not a valid file path"))
            elif not (check_file(self.layer_stack_file)):
                print((self.layer_stack_file, "is not a valid file path"))
            elif not (check_file(self.rs_model_file)):
                print((self.rs_model_file, "is not a valid file path"))
            elif not (check_dir(self.fig_dir)):
                print((self.fig_dir, "is not a valid directory"))
            elif not (check_dir(self.db_dir)):
                print((self.db_dir, "is not a valid directory"))
            elif not(check_file(self.constraint_file)):
                print((self.constraint_file, "is not a valid file path"))
            print ("Check your input again ! ")

            return cont
    
    #------------------- Models Setup and Init----------------------------------------------------

    def setup_models(self):
        print(self.thermal_models_info.keys())
        print(self.electrical_models_info.keys())
        if self.thermal_models_info!= {}:
            power = self.thermal_models_info['devices_power']
            h_conv = self.thermal_models_info['heat_convection']
            t_amb = self.thermal_models_info['ambient_temperature']
            t_name = self.thermal_models_info['measure_name']
            thermal_model = self.thermal_models_info['model']
            devices = self.thermal_models_info['devices']
        else:
            power,h_conv,t_amb,t_name,devices,thermal_model = [None for i in range(6)]

        if self.electrical_models_info != {}:
            e_name = self.electrical_models_info['measure_name'] 
            e_measure_type = self.electrical_models_info['measure_type']
            source = self.electrical_models_info['source']
            sink = self.electrical_models_info['sink']
            try:
                dev_conn = self.electrical_models_info['device_connections']
            except:
                print("No device found")
                dev_conn = None
            frequency = self.electrical_models_info['frequency']
            e_mdl_type = self.electrical_models_info['model_type']
        else:
            e_name,e_measure_type,source,sink,dev_conn,frequency, e_mdl_type = [None for i in range(7)]
        
        self.measures = []
        if self.thermal_mode!=None:
            t_setup_data = {'Power': power, 'heat_conv': h_conv, 't_amb': t_amb}
            t_measure_data = {'name': t_name, 'devices': devices}
            self.setup_thermal(mode='macro', setup_data=t_setup_data, meas_data=t_measure_data,
                                model_type=thermal_model)

        if self.electrical_mode!=None:
            e_measure_data = {'name':e_name,'type':e_measure_type,'source':source,'sink':sink}
            self.setup_electrical(mode='macro', dev_conn=dev_conn, frequency=frequency, meas_data=e_measure_data, type = e_mdl_type)
    
    
    def need_electrical_setup(self):
        '''Set of messages for electrical connection in different scennarios'''
        if self.electrical_mode==None:
            if self.export_ansys_em:
                print("Need Electrical Setup for bondwires connection in ANSYSEM")
                print("The tool will attempt to extract Ansysem design without bondwires connection")
    # ------------------ Export Features ---------------------------------------------
    def init_export_tasks(self,run_option=0):
        '''Start ANSYSEM, and others export features'''
        if self.export_ansys_em_info!={}:
            version = self.export_ansys_em_info['version']
            design_name = self.export_ansys_em_info['design_name']
            if self.export_ansys_em_info['simulator'] == 1:
                active_design = 'Q3D Extractor'
            else:
                active_design = 'HFSS'
            workspace = self.db_dir+'/AnsysEM'
            ansysem = AnsysEM_API(version = version,layer_stack=self.layer_stack,active_design =active_design, design_name = design_name,solution_type = '',workspace = workspace, e_api = self.e_api,run_option=0)
            self.export_task.append(ansysem)
    def generate_export_files(self):
        '''Generate export files after the solution3D is generated'''
        '''List of export tasks'''
        for task in self.export_task:
            if isinstance(task,AnsysEM_API): # Handle AnsysEM
                ansysem = task
                if not(os.path.exists(ansysem.exported_script_dir)):
                    cmd = 'mkdir ' + ansysem.exported_script_dir
                    os.system(cmd)
                for sol in self.structure_3D.solutions:
                    if self.export_ansys_em_info['run_mode'] == 2:
                        ansysem_export = copy.deepcopy(ansysem) # copy the original structure
                        ansysem_export.design_name+=str(sol.solution_id) # update names based on solution id
                        ansysem_export.translate_powersynth_solution_to_ansysem(sol)
                        ansysem_export.write_script()
    
    # ------------------ File Request -------------------------------------------------
    def database_dir_request(self):
        print ("Please enter a directory to save layout database")
        correct = True
        while (correct):
            db_dir = (eval(input("Database dir:")))
            if os.path.isdir(db_dir):
                self.db_dir = db_dir
                correct = False
            else:
                print ("wrong input")

    def fig_dir_request(self):
        print("Please enter a directory to save figures")
        correct = True
        while (correct):
            fig_dir = eval(input("Fig dir:"))
            if os.path.isdir(fig_dir):
                self.fig_dir = fig_dir
                correct = False
            else:
                print("wrong input")

    def layout_script_request(self):
        print("Please enter a layout file directory")
        correct = True
        while (correct):
            file = eval(input("Layout Script File:"))
            if os.path.isfile(file):
                self.layout_script = file
                correct = False
            else:
                print("wrong input")

    def bondwire_file_request(self):
        print("Please enter a bondwire setup file directory")
        correct = True
        while (correct):
            file = eval(input("Bondwire Setup File:"))
            if os.path.isfile(file):
                self.bondwire_setup = file
                correct = False
            else:
                print("wrong input")

    def layer_stack_request(self):
        print("Please enter a layer stack file directory")
        correct = True
        while (correct):
            file = eval(input("Layer Stack File:"))
            if os.path.isfile(file):
                self.layer_stack_file = file
                correct = False
            else:
                print("wrong input")

    def res_model_request(self):
        print("Please enter a model file directory")
        correct = True
        while (correct):
            file = eval(input("Model File:"))
            if os.path.isfile(file):
                self.rs_model_file = file
                correct = False
            else:
                print("wrong input")

    def cons_dir_request(self):
        print("Please enter a constraint file directory")
        correct = True
        while (correct):
            file = eval(input("Constraint File:"))
            if os.path.isfile(file):
                self.constraint_file = file
                correct = False
            else:
                print("wrong input")
    def rel_cons_request(self):
        self.i_v_constraint=int(eval(input("Please eneter: 1 if you want to apply reliability constraints for worst case, 2 if you want to evaluate average case, 0 if there is no reliability constraints")))
    def cons_file_edit_request(self):
        self.new_mode=int(eval(input( "If you want to edit the constraint file, enter 1. Else enter 0: ")))

    def option_request(self):
        print("Please enter an option:")
        print("0: layout generation, 1:single layout evaluation, 2:layout optimization, quit:to quit,help:to get help")
        correct = True
        while (correct):
            opt = eval(input("Option:"))
            if opt in ['0', '1', '2']:
                return True, int(opt)
            elif opt == 'quit':
                return False, opt
            elif opt == 'help':
                self.help()
            else:
                print("wrong input")

    def help(self):
        print("Layout Generation Mode: generate layout only without evaluation")
        print("Layout Evaluation Mode: single layout evaluation")
        print("Layout Optimization Mode: optimize layout based on initial input")

    def option_layout_gen(self):
        print("Please enter an option:")
        print("0: minimum size, 1:variable size, 2:fixed size, 3:fixed size with fixed locations, quit:to quit")
        print("back: return to the previous stage")

        correct = True
        while (correct):
            opt = eval(input("Option:"))
            if opt in ['0', '1', '2', '3']:
                return True, int(opt)
            elif opt == 'quit':
                return False, opt
            elif opt == 'back':
                return True, opt
            else:
                print("wrong input")

    # -------------------INITIAL SETUP--------------------------------------
    def set_up_db(self):
        database = os.path.join(self.db_dir, 'layouts_db')
        filelist = glob.glob(os.path.join(database + '/*'))
        # print filelist
        for f in filelist:
            try:
                os.remove(f)
            except:
                print("can't remove db file")

        if not os.path.exists(database):
            os.makedirs(database)
        
        self.db_file = os.path.join(database,'layout.db')
        self.db_file = os.path.abspath(self.db_file)
        #print (self.db_file)
        conn = create_connection(self.db_file)
        with conn:
            create_table(conn)
        conn.close()

    def input_request(self):
        self.layout_script_request()
        self.bondwire_file_request()
        self.layer_stack_request()
        self.res_model_request()
        self.fig_dir_request()
        self.database_dir_request()
        self.cons_dir_request()
        self.rel_cons_request()
        self.cons_file_edit_request()

    def init_cs_objects(self,run_option=None):
        '''
        Initialize some CS objects
        :return:
        '''
        self.dbunit=1000 # in um
        self.layer_stack.import_layer_stack_from_csv(self.layer_stack_file) # reading layer stack file

        #calling script parser function to parse the geometry and bondwire setup script
        all_layers,via_connecting_layers,cs_type_map= script_translator(input_script=self.layout_script, bond_wire_info=self.bondwire_setup,flexible=self.flexible, layer_stack_info=self.layer_stack,dbunit=self.dbunit)
        # adding wire table info for each layer
        for layer in all_layers:
            self.wire_table[layer.name] = layer.wire_table
        self.structure_3D.layers=all_layers
        self.structure_3D.cs_type_map=cs_type_map
        #populating 3D structure components
        self.structure_3D.via_connection_raw_info = via_connecting_layers
        if len(via_connecting_layers)>0:
            self.structure_3D.assign_via_connected_layer_info(info=via_connecting_layers)
            via_type_assignment={}
            for via_name,layers in via_connecting_layers.items():
                if 'Through' in layers:
                    via_type_assignment[via_name]='Through'
                else:
                    via_type_assignment[via_name]=None

        
        

        #updating constraint table
        self.structure_3D.update_constraint_table(rel_cons=self.i_v_constraint)
        self.structure_3D.read_constraint_table(rel_cons=self.i_v_constraint,mode=self.new_mode, constraint_file=self.constraint_file)
        
        for i in range(len(self.structure_3D.layers)):
            layer=self.structure_3D.layers[i]
            input_info = [layer.input_rects, layer.size, layer.origin]
            layer.populate_bondwire_objects()
            layer.new_engine.rel_cons=self.i_v_constraint
            layer.plot_init_layout(fig_dir=self.fig_dir,dbunit=self.dbunit) # plotting each layer initial layout
            layer.new_engine.init_layout(input_format=input_info,islands=layer.new_engine.islands,all_cs_types=layer.all_cs_types,all_colors=layer.colors,bondwires=layer.bondwires,flexible=self.flexible,voltage_info=self.structure_3D.voltage_info,current_info=self.structure_3D.current_info,dbunit=self.dbunit) # added bondwires to populate node id information
            layer.plot_layout(fig_data=all_layers[i].new_engine.init_data[0],fig_dir=self.fig_dir,name=all_layers[i].name,dbunit=self.dbunit) # plots initial layout
            self.wire_table[layer.name]=layer.wire_table # for electriical model
            for comp in layer.all_components:    
                self.structure_3D.layers[i].comp_dict[comp.layout_component_id] = comp
                self.comp_dict[comp.layout_component_id] = comp # for electrical model
        
        if len(via_type_assignment)>0:
            for comp_name, component in self.comp_dict.items():
                if comp_name.split('.')[0] in via_type_assignment:
                    component.via_type=via_type_assignment[comp_name.split('.')[0]]

        
        
        if len(self.structure_3D.layers)>1:
            all_patches=[]
            all_colors=['blue','red','green','yellow','pink','violet']
            hatches = ['/', '\\', '|', '-', '+', 'x', 'o', 'O', '.', '*']
            for i in range(len(self.structure_3D.layers)):
                '''alpha=(i)*1/len(self.structure_3D.layers)
                print(0.9-alpha)
                if alpha==0:
                    alpha=0.5'''
                if i==0:
                    alpha = 0.9
                    #pattern=None
                else:
                    alpha = (i)*1/len(self.structure_3D.layers)
                pattern = None
                layer=self.structure_3D.layers[i]
                patches,ax_lim,types_for_all_layers_plot=layer.plot_init_layout(fig_dir=self.fig_dir,dbunit=self.dbunit,all_layers=True,a=alpha,c=all_colors[i],pattern=pattern)
                all_patches+=patches

            self.structure_3D.types_for_all_layers_plot=types_for_all_layers_plot
            #print(self.structure_3D.types_for_all_layers_plot)
            #input()
            ax2=plt.subplots()[1]
            for p in all_patches:
                ax2.add_patch(p)
            ax2.set_xlim(ax_lim[0])
            ax2.set_ylim(ax_lim[1])

            ax2.set_aspect('equal')
            if self.fig_dir!=None:
                plt.legend(bbox_to_anchor = (0.8, 1.005))
                plt.savefig(self.fig_dir+'/initial_layout_all_layers.png')
            plt.close()


        #No need to handle inter-layer constraints for now
        """
        # taking info for inter-layer constraints
        if self.new_mode==0:
            try:
                cons_df = pd.read_csv(self.constraint_file)
                self.structure_3D.layer_constraints_info=cons_df
            except:
                self.structure_3D.layer_constraints_info=None
        else:
            pass# need to edit later
            '''
            self.structure_3D.create_inter_layer_constraints()
            if self.constraint_file!=None and self.structure_3D.layer_constraints_info!=None:
                self.structure_3D.layer_constraints_info.to_csv(self.constraint_file, sep=',', header=None, index=None)
            flag = input("Please edit the inter-layer constraint table {} :\n Enter 1 on completion: ".format(self.constraint_file))
            if flag == '1':
                try:
                    self.structure_3D.layer_constraints_info = pd.read_csv(self.constraint_file)
                except:
                    print("constraint file is not ready to read in")
            '''
        #print(self.structure_3D.layer_constraints_info)
        #input()
        """
        self.structure_3D.create_module_data_info(layer_stack=self.layer_stack)
        self.structure_3D.populate_initial_layout_objects_3D()

        ##------------------------Debugging-----------------------------------------###
        debug=False
        if debug:
            print("Plotting 3D layout structure")
            solution=self.structure_3D.create_initial_solution(dbunit=self.dbunit)
            initial_solutions=[solution]
            
            
            for i in range(len(initial_solutions)):
                solution=initial_solutions[i]
                sol=PSSolution(solution_id=solution.index)
                sol.make_solution(mode=-1,cs_solution=solution,module_data=solution.module_data)
                for f in sol.features_list:
                    f.printFeature()
                plot_solution_structure(sol)
                
        ##--------------------------------------------------------------------------####
        self.structure_3D.create_root()
        self.structure_3D.assign_floorplan_size()
        

        """
        for node in self.structure_3D.root_node_h.child:
            node.printNode()
            if len(node.child)>0:
                for child in node.child:
                    print("C")
                    child.printNode()
                    if len(child.child)>0:
                        print("G")
                        for grand in child.child:
                            print(grand.id)
        input()
        """
        #self.structure_3D.root_node_h.printNode()
        #self.structure_3D.root_node_v.printNode()
        
        
    
    # --------------- API --------------------------------


    def setup_electrical(self,mode='command',dev_conn={},frequency=None,meas_data={},type =None):
        print("init api:", type)
        if type == 'Loop':
            self.e_api = CornerStitch_Emodel_API(comp_dict=self.comp_dict, wire_conn=self.wire_table,e_mdl = 'Loop')
        if type == 'PowerSynthPEEC':
            self.e_api = CornerStitch_Emodel_API(comp_dict=self.comp_dict, wire_conn=self.wire_table,e_mdl='PowerSynthPEEC')
            if self.rs_model_file != 'default':
                self.e_api.load_rs_model(self.rs_model_file)
            else:
                self.e_api.rs_model = None
        elif type == 'FastHenry':
            self.e_api = FastHenryAPI(comp_dict = self.comp_dict, wire_conn = self.wire_table)
            self.e_api.rs_model = None
            self.e_api.set_fasthenry_env(dir='/nethome/qmle/PowerSynth_V1_git/PowerCAD-full/FastHenry/fasthenry')
        elif type == 'LoopFHcompare':
            self.e_api = CornerStitch_Emodel_API(comp_dict=self.comp_dict, wire_conn=self.wire_table,e_mdl = 'Loop')
            
        #print mode
        if mode == 'command':
            self.e_api.form_connection_table(mode='command')
            self.e_api.get_frequency()
            self.measures += self.e_api.measurement_setup()
        elif mode == 'macro':
            print("macro mode")
            
            self.e_api.form_connection_table(mode='macro',dev_conn=dev_conn)
            self.e_api.get_frequency(frequency)
            self.e_api.get_layer_stack(self.layer_stack)
            if type =='LoopFHcompare':
                self.e_api.e_mdl = "LoopFHcompare"
                

            self.measures += self.e_api.measurement_setup(meas_data)
        if self.layout_ori_file != None:
            #print("this is a test now")
            self.e_api.process_trace_orientation(self.layout_ori_file)
        #if self.output_option:
        #    self.e_api.export_netlist(dir = self.netlist_dir, mode = self.netlist_mode)

    def setup_thermal(self,mode = 'command',meas_data ={},setup_data={},model_type=2):
        '''
        Set up thermal evaluation, by default return max temp of the given device list
        Args:
            mode: command (manual input) or macro
            meas_data: List of device to measure
            setup_data: List of power for devices
            model_type: 1:TFSM (FEA) or 2:RECT_FlUX (ANALYTICAL)

        Returns:

        '''
        self.t_api = CornerStitch_Tmodel_API(comp_dict=self.comp_dict)
        self.t_api.layer_stack=self.layer_stack
        if mode == 'command':
            self.measures += self.t_api.measurement_setup()
            self.t_api.set_up_device_power()
            self.t_api.model = eval(input("Input 0=TFSM or 1=Rect_flux: "))

        elif mode == 'macro':
            self.measures += self.t_api.measurement_setup(data=meas_data)
            self.t_api.set_up_device_power(data=setup_data)
            #print("here",setup_data)
            self.t_api.model=model_type
            if model_type == 0: # Select TSFM model
                self.t_api.characterize_with_gmsh_and_elmer()
            if model_type==2:
                self.t_api.init_matlab()
    def init_apis(self):
        '''
        initialize electrical and thermal APIs
        '''
        self.measures = []
        self.setup_thermal()
        self.setup_electrical()

    def cmd_handler_flow(self, arguments =[]):
        if len(arguments) <= 1: # Turn on simple user interface mode
            print("This is the command line mode for PowerSynth layout optimization")
            print("Type -m [macro file] to run a macro file")
            print("Type -f to go through a step by step setup")
            print("Type -quit to quit")

            cont = True
            while (cont):
                mode = input("Enter command here")
                if mode == '-f':
                    self.input_request()
                    self.init_cs_objects()
                    self.set_up_db()
                    self.cmd_loop()
                    cont = False
                elif mode == '-quit':
                    cont = False
                elif mode[0:2] == '-m':
                    print("Loading macro file")
                    m, filep = mode.split(" ")
                    filep = os.path.abspath(filep)
                    print (filep)
                    if os.path.isfile(filep):
                        # macro file exists
                        filename = os.path.basename(filep)
                        # change current directory to workspace
                        work_dir = filep.replace(filename,'')
                        os.chdir(work_dir)
                        print("Jump to current working dir")
                        print(work_dir)
                        checked = self.load_macro_file(filep)
                        if not (checked):
                            continue
                    else:
                        print("wrong macro file format or wrong directory, please try again !")
                else:
                    print("Wrong Input, please double check and try again !")
        else: # Real CMD mode
            arg_dict = {"temp":[]}
            i = 0
            print (arguments)
            cur_flag = "temp"
            while i < len(arguments): # Read through a list of arguments and build a table 
                print(i,arguments[i])    
                if i == 0: # cmd.py 
                    i+=1
                    continue
                else:
                    if arguments[i][0] == '-':
                        cur_flag = arguments[i]
                        arg_dict[cur_flag] = []
                    else: # keep adding the arg_val until next flag 
                        arg_dict[cur_flag].append(arguments[i]) 
                i+=1
            # Process args
            if "-settings" in arg_dict.keys(): # Special case
                setting_file = arg_dict['-settings'][0]
                print("Loading settings file")
                read_settings_file(setting_file)
                self.layer_stack = LayerStack()
                print("This will change the default settings file location")
            if "-m" in arg_dict.keys(): # - m: macro flag
                filep = arg_dict['-m'][0]
                print("Loading macro file")
                filep = os.path.abspath(filep)
                print (filep)
                if os.path.isfile(filep):
                    # macro file exists
                    filename = os.path.basename(filep)
                    # change current directory to workspace
                    work_dir = filep.replace(filename,'')
                    os.chdir(work_dir)
                    print("Jump to current working dir")
                    print(work_dir)
                    checked = self.load_macro_file(filep)
                else:
                    print("wrong macro file format or wrong directory, please try again !")
                    quit()
            if '-help' in arg_dict.keys():
                print("This is PowerSynth cmd mode, more flags will be added in the future")
                

    def cmd_loop(self):
        cont = True
        while (cont):
            cont, opt = self.option_request()
            self.init_cs_objects()
            self.set_up_db()
            if opt == 0:  # Perform layout generation only without evaluation
                cont, layout_mode = self.option_layout_gen()
                if layout_mode in range(3):
                    self.set_up_db()
                    self.structure_3D.solutions=generate_optimize_layout(structure=self.structure_3D, mode=layout_mode,rel_cons=self.i_v_constraint,
                                         optimization=False, db_file=self.db_file,fig_dir=self.fig_dir,sol_dir=self.db_dir,plot=self.plot, num_layouts=num_layouts, seed=seed,
                                         floor_plan=floor_plan,dbunit=self.dbunit)
                    self.export_solution_params(self.fig_dir,self.db_dir, self.solutions,layout_mode)

            if opt == 1:

                self.init_apis()
                # Convert a list of patch to rectangles
                patch_dict = self.engine.init_data[0]
                init_data_islands = self.engine.init_data[3]
                init_cs_islands = self.engine.init_data[2]
                #print init_data_islands
                fp_width, fp_height = self.engine.init_size
                fig_dict = {(fp_width, fp_height): []}
                for k, v in list(patch_dict.items()):
                    fig_dict[(fp_width, fp_height)].append(v)
                init_rects = {}
                # print self.engine.init_data
                # print "here"
                for k, v in list(self.engine.init_data[1].items()):  # sym_to_cs={'T1':[[x1,y1,x2,y2],[nodeid],type,hierarchy_level]

                    rect = v[0]
                    x, y, width, height = [rect[0], rect[1], rect[2] - rect[0], rect[3] - rect[1]]
                    type = v[2]
                    # rect = Rectangle(x=x * 1000, y=y * 1000, width=width * 1000, height=height * 1000, type=type)
                    rect_up = [type, x, y, width, height]
                    # rects.append(rect)
                    init_rects[k] = rect_up
                cs_sym_info = {(fp_width * 1000, fp_height * 1000): init_rects}
                for isl in init_cs_islands:
                    for node in isl.mesh_nodes:
                        node.pos[0] = node.pos[0] * 1000
                        node.pos[1] = node.pos[1] * 1000
                for island in init_data_islands:
                    for element in island.elements:
                        element[1] = element[1] * 1000
                        element[2] = element[2] * 1000
                        element[3] = element[3] * 1000
                        element[4] = element[4] * 1000

                    if len(island.child) > 0:
                        for element in island.child:
                            element[1] = element[1] * 1000
                            element[2] = element[2] * 1000
                            element[3] = element[3] * 1000
                            element[4] = element[4] * 1000

                    for isl in init_cs_islands:
                        if isl.name == island.name:
                            island.mesh_nodes = copy.deepcopy(isl.mesh_nodes)

                md_data = ModuleDataCornerStitch()
                md_data.islands[0] = init_data_islands
                md_data.footprint = [fp_width * 1000, fp_height * 1000]

                self.solutions = eval_single_layout(layout_engine=self.engine, layout_data=cs_sym_info,
                                                    apis={'E': self.e_api,
                                                          'T': self.t_api}, measures=self.measures,
                                                    module_info=md_data)

            elif opt == 2:  # Peform layout evaluation based on the list of measures
                self.init_apis()  # Setup measurement
                cont, layout_mode = self.option_layout_gen()
                if layout_mode in range(3):
                    self.set_up_db()

                    self.soluions = generate_optimize_layout(layout_engine=self.engine, mode=layout_mode,
                                                             optimization=True, db_file=self.db_file,fig_dir=self.fig_dir,sol_dir=self.db_dir,
                                                             apis={'E': self.e_api, 'T': self.t_api},
                                                             measures=self.measures,seed=seed)


                
                    self.export_solution_params(self.fig_dir,self.db_dir, self.solutions,layout_mode)
            elif opt == 'quit':
                cont = False


    def find_pareto_dataset(self,sol_dir=None,opt=None,fig_dir=None,perf_names=None):
        #print "so",sol_dir
        """
        folder_name = sol_dir+'\\'+'Layout_Solutions'
        if (os.path.exists(folder_name)):
            all_data = []
            i = 0
            for filename in glob.glob(os.path.join(folder_name, '*.csv')):
                with open(filename) as csvfile:
                    base_name = os.path.basename(filename)
                    readCSV = csv.reader(csvfile, delimiter=',')
                    for row in readCSV:
                        if row[0] == 'Size':
                            continue
                        else:
                            #print (row, len(row))
                            if row[0][0] == '[' and len(row)>2:
                                try:
                                    data = [base_name, float(row[1]), float(row[2])]
                                except:
                                    data = [None, None, None]
                                all_data.append(data)

                            else:
                                continue
                    i += 1
            # for data in all_data:
            # print data
        """
        if opt>0:
            file_name = sol_dir+'/all_data.csv'
            with open(file_name, 'w',newline='') as my_csv:
                csv_writer = csv.writer(my_csv, delimiter=',')

                csv_writer.writerow(['Layout_ID', perf_names[0], perf_names[1]])

                for i in range(len(self.structure_3D.solutions)):
                    sol=self.structure_3D.solutions[i]
                    data=[sol.solution_id,sol.parameters[perf_names[0]],sol.parameters[perf_names[1]]]
                    csv_writer.writerow(data)
                my_csv.close()
        # '''
            sol_data = {}
            file = file_name
            with open(file) as csvfile:
                readCSV = csv.reader(csvfile, delimiter=',')
                for row in readCSV:
                    if row[0] == 'Layout_ID':
                        #sol_data[row[0]]=[row[2],row[1]]
                        continue
                    else:
                        #print("here",row[0],row[1],row[2])
                        sol_data[row[0]] = ([float(row[2]), float(row[1])])
            # sol_data = np.array(sol_data)
            #print (sol_data)
            if len(sol_data)>0:
                pareto_data = pareto_frontiter2D(sol_data)
                #print len(pareto_data)
                file_name = sol_dir+'/final_pareto.csv'
                with open(file_name, 'w', newline='') as my_csv:
                    csv_writer = csv.writer(my_csv, delimiter=',')
                    csv_writer.writerow(['Layout_ID', perf_names[0], perf_names[1]])
                    for k, v in list(pareto_data.items()):
                        data = [k, v[0], v[1]]
                        csv_writer.writerow(data)
                my_csv.close()

                data_x = []
                data_y = []
                for id, value in list(pareto_data.items()):
                    #print id,value
                    data_x.append(value[0])
                    data_y.append(value[1])

                #print data_x
                #print data_y
                plt.cla()

                plt.scatter(data_x, data_y)

                x_label = perf_names[0]
                y_label = perf_names[1]

                plt.xlim(min(data_x) - 2, max(data_x) + 2)
                plt.ylim(min(data_y) - 0.5, max(data_y) + 0.5)
                # naming the x axis
                plt.xlabel(x_label)
                # naming the y axis
                plt.ylabel(y_label)

                # giving a title to my graph
                plt.title('Pareto-front Solutions')

                # function to show the plot
                # plt.show()
                plt.savefig(fig_dir + '/' + 'pareto_plot_mode-' + str(opt) + '.png')

    


    def export_solution_params(self,fig_dir=None,sol_dir=None,solutions=None,opt=None,plot=False):


        data_x=[]
        data_y=[]
        perf_metrices=[]
        for sol in solutions:
            for key in sol.parameters:
                perf_metrices.append(key)
        for sol in solutions:
            #if sol.params['Inductance']>50:
                #continue
            data_x.append(sol.parameters[perf_metrices[0]])
            if (len(sol.parameters)>=2):
                data_y.append(sol.parameters[perf_metrices[1]])
            else:
                data_y.append(sol.solution_id)

        plt.cla()
        
        #print (data_x,data_y)
        plt.scatter(data_x, data_y)
        for solution in solutions:
            labels=list(solution.parameters.keys())
            break
        #if len(labels)==2:
        if len(labels)<2:
            for i in range(2-len(labels)):
                labels.append('index')
            x_label=labels[0]
            y_label=labels[1]
        else:
            x_label=labels[0]
            y_label=labels[1]
        
        
        
        if plot:
            plt.xlim(min(data_x)-2, max(data_x)+2)
            plt.ylim(min(data_y)-0.5, max(data_y)+0.5)
            # naming the x axis
            plt.xlabel(x_label)
            # naming the y axis
            plt.ylabel(y_label)

            # giving a title to my graph
            plt.title('Solution Space')

        # function to show the plot
        #plt.show()
        plt.savefig(fig_dir+'/'+'plot_mode-'+str(opt)+'.png')

        

        if len(self.measures)==2:
            self.find_pareto_dataset(sol_dir,opt,fig_dir,perf_metrices)




if __name__ == "__main__":
    print("----------------------PowerSynth Version 2.0: Command line version------------------")
    
    cmd = Cmd_Handler(debug=False)
    print (str(sys.argv))
    debug = True
    qmle_nethome = "/nethome/qmle/testcases"
    imam_nethome1 = "/nethome/ialrazi/PS_2_test_Cases/Regression_Test_Suits_Migrated_Codebase"
    imam_nethome2 = "/nethome/ialrazi/PS_2_test_Cases/Regression_Test_Suits/Code_Migration_Test"
    qmle_csrc = "C:/Users/qmle/Desktop/peng-srv/testcases"
    if debug: # you can mannualy add the argument in the list as shown here
        tc_list = [{qmle_nethome:'Unit_Test_Cases/with_vias/Via_Case_1/macro_script.txt'},\
                   {qmle_nethome:'Unit_Test_Cases/with_vias/Imam_journal_3D/macro_script.txt'},\
<<<<<<< HEAD
                   {imam_nethome1:'Imam_Journal_3D_2/macro_scripts/macro_script_32.5X32.5_ANSYS.txt'},\
                   {qmle_nethome:'Unit_Test_Cases/with_vias/Via_Case_3/macro_script.txt'}]
=======
                   {imam_nethome1:'Imam_Journal_3D_1/macro_scripts_th/macro_script_32.5X32.5_ANSYS.txt'},\
                   {qmle_nethome:'Unit_Test_Cases/with_vias/Via_Case_3/macro_script.txt'},\
                   {qmle_nethome:"Unit_Test_Cases/with_vias/Via_Case_5/macro_script.txt"}]
>>>>>>> c30cfe24


        for tc in tc_list:
            print("Case id:", tc_list.index(tc))
            k = list(tc.keys())[0]
            v = list(tc.values())[0]
            print("----Test case folder:",k)
            print("----Test case name:",v)

        sel= int(input("select a test case to run:"))
        tc = tc_list[sel]
        k = list(tc.keys())[0]
        v = list(tc.values())[0]
        macro_dir = os.path.join(k,v)
        
        setting_dir = "/nethome/ialrazi/PS_2_test_Cases/settings.info"#os.path.join(k,"settings.info")
        print("MACRO DIR:", macro_dir)
        print("SETTING DIR", setting_dir)
        # From now all of these testcases serve for recursive test for the inductance model
        args = ['python','cmd.py','-m',macro_dir,'-settings',setting_dir]
        cmd.cmd_handler_flow(arguments= args)
           

    else:
        cmd.cmd_handler_flow(arguments=sys.argv) # Default

    <|MERGE_RESOLUTION|>--- conflicted
+++ resolved
@@ -671,7 +671,7 @@
                 self.structure_3D.layers[i].comp_dict[comp.layout_component_id] = comp
                 self.comp_dict[comp.layout_component_id] = comp # for electrical model
         
-        if len(via_type_assignment)>0:
+        if len(via_connecting_layers)>0:
             for comp_name, component in self.comp_dict.items():
                 if comp_name.split('.')[0] in via_type_assignment:
                     component.via_type=via_type_assignment[comp_name.split('.')[0]]
@@ -1203,20 +1203,17 @@
     if debug: # you can mannualy add the argument in the list as shown here
         tc_list = [{qmle_nethome:'Unit_Test_Cases/with_vias/Via_Case_1/macro_script.txt'},\
                    {qmle_nethome:'Unit_Test_Cases/with_vias/Imam_journal_3D/macro_script.txt'},\
-<<<<<<< HEAD
-                   {imam_nethome1:'Imam_Journal_3D_2/macro_scripts/macro_script_32.5X32.5_ANSYS.txt'},\
-                   {qmle_nethome:'Unit_Test_Cases/with_vias/Via_Case_3/macro_script.txt'}]
-=======
-                   {imam_nethome1:'Imam_Journal_3D_1/macro_scripts_th/macro_script_32.5X32.5_ANSYS.txt'},\
+                   {imam_nethome1:'Imam_Journal_3D_2/macro_scripts/macro_script_47.5X47.5_ANSYS.txt'},\
                    {qmle_nethome:'Unit_Test_Cases/with_vias/Via_Case_3/macro_script.txt'},\
-                   {qmle_nethome:"Unit_Test_Cases/with_vias/Via_Case_5/macro_script.txt"}]
->>>>>>> c30cfe24
+                   {qmle_nethome:"Unit_Test_Cases/with_vias/Via_Case_5/macro_script.txt"},\
+                   {imam_nethome1:'Xiaoling_Case_Opt/macro_script.txt'}]
 
 
         for tc in tc_list:
             print("Case id:", tc_list.index(tc))
             k = list(tc.keys())[0]
             v = list(tc.values())[0]
+
             print("----Test case folder:",k)
             print("----Test case name:",v)
 
