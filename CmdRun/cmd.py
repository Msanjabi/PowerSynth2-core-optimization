--- conflicted
+++ resolved
@@ -1154,11 +1154,7 @@
                    {qmle_nethome:'Unit_Test_Cases/Case_0_1/macro_script.txt'},\
                    {qmle_nethome:'Unit_Test_Cases/Case_0_2/macro_script.txt'},\
                     {imam_nethome1:'Imam_Journal_Case_1/macro_script.txt'},\
-<<<<<<< HEAD
                     {imam_nethome1:'Imam_Journal_Case_2/macro_script1.txt'},\
-=======
-                    {imam_nethome1:'Imam_Journal_Case_2/macro_script_32.5X42.5.txt'},\
->>>>>>> 2e7ce65c
                     {imam_nethome1:'Case_0_0/macro_script.txt'},\
                     {imam_nethome1:'Case_2/macro_script.txt'},\
                     {imam_nethome1:'Case_12/macro_script.txt'},\
