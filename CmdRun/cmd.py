--- conflicted
+++ resolved
@@ -1067,7 +1067,8 @@
                    {qmle_nethome:'ECCE_2021_cases/2D_case_1/cmd'},\
                    {qmle_nethome:'Unit_Test_Cases/Case_0_0/cmd'},\
                    {qmle_nethome:'Unit_Test_Cases/Case_0_1/macro_script.txt'},\
-                   {qmle_nethome:'Unit_Test_Cases/Case_0_2/macro_script.txt'}]
+                   {qmle_nethome:'Unit_Test_Cases/Case_0_2/macro_script.txt'},\
+                    {imam_nethome1:'Case_16_up/macro_script.txt'}  ]
 
         for tc in tc_list:
             print("Case id:", tc_list.index(tc))
@@ -1082,23 +1083,14 @@
         v = list(tc.values())[0]
         macro_dir = os.path.join(k,v)
         
-<<<<<<< HEAD
-        elif sel==7:
-            args = ['python','cmd.py','-m','/nethome/ialrazi/PS_2_test_Cases/Regression_Test_Suits_Migrated_Codebase/Case_16_up/macro_script.txt','-settings',"/nethome/ialrazi/PS_2_test_Cases/settings.info"]
+        #elif sel==7:
+            #args = ['python','cmd.py','-m','/nethome/ialrazi/PS_2_test_Cases/Regression_Test_Suits_Migrated_Codebase/Case_16_up/macro_script.txt','-settings',"/nethome/ialrazi/PS_2_test_Cases/settings.info"]
         
         #f = open('output.txt','w')macro_script.txt
         #sys.stdout = f
         cmd.cmd_handler_flow(arguments=args)
            
 
-=======
-        setting_dir = os.path.join(k,"settings.info")
-        print("MACRO DIR:", macro_dir)
-        print("SETTING DIR", setting_dir)
-        # From now all of these testcases serve for recursive test for the inductance model
-        args = ['python','cmd.py','-m',macro_dir,'-settings',setting_dir]
-        cmd.cmd_handler_flow(arguments= args)
->>>>>>> 5ddba1b2
     else:
         cmd.cmd_handler_flow(arguments=sys.argv) # Default
 
