# This is the layout generation and optimization flow using command line only
import sys, os
#sys.path.append('..')
# Set relative location
cur_path =sys.path[0] # get current path (meaning this file location)
cur_path = cur_path[0:-11] #exclude "powercad/cmd_run"
<<<<<<< HEAD
print(cur_path)
=======
#print(cur_path)
>>>>>>> a61fb259
sys.path.append(cur_path)

from core.model.electrical.electrical_mdl.cornerstitch_API import CornerStitch_Emodel_API, ElectricalMeasure 
from core.model.thermal.cornerstitch_API import ThermalMeasure
from core.model.electrical.electrical_mdl.e_fasthenry_eval import FastHenryAPI
from core.model.thermal.cornerstitch_API import CornerStitch_Tmodel_API
from core.CmdRun.cmd_layout_handler import generate_optimize_layout,  eval_single_layout, update_PS_solution_data
from core.engine.OptAlgoSupport.optimization_algorithm_support import new_engine_opt
from core.engine.InputParser.input_script import script_translator
from core.engine.LayoutSolution.database import create_connection, insert_record, create_table
from core.SolBrowser.cs_solution_handler import pareto_frontiter2D
from core.MDK.Design.layout_module_data import ModuleDataCornerStitch
from core.engine.Structure3D.structure_3D import Structure_3D
from pympler import muppy,summary
from core.MDK.LayerStack.layer_stack import LayerStack
import matplotlib.pyplot as plt
import os
import glob
import copy
import csv
from core.general.settings import settings


from core.APIs.PowerSynth.solution_structures import PSSolution,plot_solution_structure


def read_settings_file(filepath): #reads settings file given by user in the argument
    
    if os.path.isfile(filepath): 
        
        filename = os.path.basename(filepath)
        work_dir = filepath.replace(filename,'')
        os.chdir(work_dir)
        with open(filename, 'r') as inputfile:
            for line in inputfile.readlines():
                line = line.strip("\r\n")
                info = line.split(" ")
                if line == '':
                    continue
                if line[0] == "#":
                    continue
                if info[0] == "DEFAULT_TECH_LIB_DIR:":
                    settings.DEFAULT_TECH_LIB_DIR = os.path.abspath(info[1])
                if info[0] == "LAST_ENTRIES_PATH:":
                    settings.LAST_ENTRIES_PATH = os.path.abspath(info[1])
                if info[0] == "TEMP_DIR:":
                    settings.TEMP_DIR = os.path.abspath(info[1])
                if info[0] == "CACHED_CHAR_PATH:":
                    settings.CACHED_CHAR_PATH = os.path.abspath(info[1])
                if info[0] == "MATERIAL_LIB_PATH:":
                    settings.MATERIAL_LIB_PATH = os.path.abspath(info[1])
                if info[0] == "EXPORT_DATA_PATH:":
                    settings.EXPORT_DATA_PATH = os.path.abspath(info[1])
                if info[0] == "GMSH_BIN_PATH:":
                    settings.GMSH_BIN_PATH = os.path.abspath(info[1])
                if info[0] == "ELMER_BIN_PATH:":
                    settings.ELMER_BIN_PATH = os.path.abspath(info[1])
                if info[0] == "ANSYS_IPY64:":
                    settings.ANSYS_IPY64 = os.path.abspath(info[1])
                if info[0] == "FASTHENRY_FOLDER:":
                    settings.FASTHENRY_FOLDER = os.path.abspath(info[1])
                if info[0] == "MANUAL:":
                    settings.MANUAL = os.path.abspath(info[1])
        print ("Settings loaded.")
        print ("settings.GMSH",settings.GMSH_BIN_PATH)
class Cmd_Handler: 
    def __init__(self,debug=False):
        # Input files

        self.layout_script = None  # layout file dir
        self.bondwire_setup = None  # bondwire setup dir
        self.layer_stack_file = None  # layerstack file dir
        self.rs_model_file = None  # rs model file dir
        self.fig_dir = None  # Default dir to save figures
        self.db_dir = None  # Default dir to save layout db
        self.constraint_file=None # Default csv file to save constraint table
        self.i_v_constraint=0 # reliability constraint flag
        self.new_mode=1 # 1: constraint table setup required, 0: constraint file will be reloaded
        self.flexible=False # bondwire connection is flexible or strictly horizontal and vertical
        self.plot=False # flag for plotting solution layouts
        # Data storage
        self.db_file = None  # A file to store layout database

        # CornerStitch Initial Objects
        self.structure_3D=Structure_3D()
        self.engine = None
        self.comp_dict = {}
        self.wire_table = {}
        self.raw_layout_info = {}
        self.min_size_rect_patches = {}
        # Struture
        self.layer_stack = None
        # APIs
        self.measures = []
        self.e_api = None
        self.t_api = None
        # Solutions
        self.soluions = None

        self.macro =None
        self.layout_ori_file = None
        # Macro mode
        self.output_option= False
        self.thermal_mode = None
        self.electrical_mode = None
    def setup_file(self,file):
        self.macro=os.path.abspath(file)
        if not(os.path.isfile(self.macro)):
            print ("file path is wrong, please give another input")
            sys.exit()

    def run_parse(self):
        if self.macro!=None:
            self.load_macro_file(self.macro)
        else:
            print ("Error, please check your test case")
            sys.exit()

    def load_macro_file(self, file):
        '''

        :param file:
        :return:
        '''
        run_option = None
        num_layouts = None
        floor_plan = None
        seed = None
        algorithm = None
        t_name =None
        e_name = None
        num_gen=None
        dev_conn ={}
        e_mdl_type = "PowerSynthPEEC" # default
        with open(file, 'r') as inputfile:

            dev_conn_mode=False
            for line in inputfile.readlines():
                line = line.strip("\r\n")
                info = line.split(" ")
                if line == '':
                    continue
                if line[0] == '#':  # Comments
                    continue
                if info[0] == "Trace_Ori:":
                    self.layout_ori_file = os.path.abspath(info[1])
                if info[0] == "Layout_script:":
                    self.layout_script = os.path.abspath(info[1])
                if info[0] == "Bondwire_setup:":
                    self.bondwire_setup = os.path.abspath(info[1])
                if info[0] == "Layer_stack:":
                    self.layer_stack_file = os.path.abspath(info[1])
                if info[0] == "Parasitic_model:":
                    if info[1]!= 'default': # use the equations
                        self.rs_model_file = os.path.abspath(info[1])
                    else:
                        self.rs_model_file = 'default'
                if info[0] == "Fig_dir:":
                    self.fig_dir = os.path.abspath(info[1])
                if info[0] == "Solution_dir:":
                    self.db_dir = os.path.abspath(info[1])
                if info[0] == "Constraint_file:":
                    self.constraint_file = os.path.abspath(info[1])
                if info[0] == "Reliability-awareness:":
                    self.i_v_constraint = int(info[1])  # 0: no reliability constraints, 1: worst case, 2: average case
                if info[0] =="New:":
                    self.new_mode = int(info[1])

                if info[0]=="Plot_Solution:":
                    if int(info[1])==1:
                        self.plot=True
                    else:
                        self.plot = False

                if info[0]=="Flexible_Wire:":
                    if int(info[1])==1:
                        self.flexible=True
                    else:
                        self.flexible = False

                if info[0] == "Option:":  # engine option
                    run_option = int(info[1])
                if info[0] == "Num_of_layouts:":  # engine option
                    num_layouts = int(info[1])
                if info[0] == "Seed:":  # engine option
                    seed = int(info[1])
                if info[0] == "Optimization_Algorithm:":  # engine option
                    algorithm = info[1]
                if info[0] == "Layout_Mode:":  # engine option
                    layout_mode = int(info[1])
                if info[0] == "Floor_plan:":
                    floor_plan = info[1]
                    floor_plan = floor_plan.split(",")
                    floor_plan = [float(i) for i in floor_plan]
                if info[0] == 'Num_generations:':
                    num_gen = int(info[1])
                if info[0]== 'Thermal_Setup:':
                    self.thermal_mode = True
                if info[0] == 'End_Thermal_Setup.':
                    self.thermal_mode = False
                if info[0] == 'Electrical_Setup:':
                    self.electrical_mode = True
                if info[0] == 'End_Electrical_Setup.':
                    self.electrical_mode = False
                if info[0] == 'Output_Script':
                    self.output_option = True
                if info[0] == 'End_Output_Script.':
                    self.output_option = False
                if self.output_option !=None:
                    if info[0] == 'Netlist_Dir':
                        self.netlist_dir = info[1]
                    if info[0] == 'Netlist_Mode':
                        self.netlist_mode = int(info[1])
                if self.thermal_mode !=None:
                    if info[0] == 'Model_Select:':
                        thermal_model = int(info[1])
                    if info[0] == 'Measure_Name:' and t_name==None:
                        t_name = info[1]
                    if info[0] == 'Selected_Devices:':
                        devices = info[1].split(",")
                    if info[0] == 'Device_Power:':
                        power = info[1].split(",")
                        power = [float(i) for i in power]
                    if info[0] == 'Heat_Convection:':
                        try:
                            h_conv = float(info[1])
                            h_conv=[h_conv,0]
                        except:
                            h_val = info[1].split(",")
                            h_conv = [float(i) for i in h_val]
                    if info[0] == 'Ambient_Temperature:':
                        t_amb = float(info[1])
                if self.electrical_mode != None:
                    if info[0] == 'Measure_Name:' and e_name==None:
                        e_name = info[1]
                    if info[0] == 'Model_Type:':
                        e_mdl_type = info[1]
                    if info[0] == 'Measure_Type:':
                        type = int(info[1])
                    if info[0] == 'End_Device_Connection.':
                        dev_conn_mode = False
                    if dev_conn_mode:
                        dev_name = info[0]
                        conn = info[1].split(",")
                        conn = [int(i) for i in conn]
                        dev_conn[dev_name] = conn
                    if info[0] == 'Device_Connection:':
                        dev_conn_mode = True


                    if info[0] == 'Source:':
                        source = info[1]
                    if info[0] == 'Sink:':
                        sink = info[1]
                    if info[0] == 'Frequency:':
                        frequency = float(info[1])
        check_file = os.path.isfile
        check_dir = os.path.isdir
        # Check if these files exist
        rs_model_check = check_file(self.rs_model_file) or self.rs_model_file=='default'
        cont = check_file(self.layout_script) \
               and check_file(self.bondwire_setup) \
               and check_file(self.layer_stack_file) \
               and rs_model_check\
               and check_file(self.constraint_file)
        # make dir if they are not existed
        print(("self.new_mode",self.new_mode))
        print(("self.flex",self.flexible))
        if not (check_dir(self.fig_dir)):
            try:
                os.mkdir(self.fig_dir)
            except:
                print ("cant make directory for figures")
                cont =False
        if not(check_dir(self.db_dir)):
            try:
                os.mkdir(self.db_dir)
            except:
                print ("cant make directory for database")
                cont =False

        if cont:
            if self.layout_ori_file!=None:
                print ("Trace orientation is included, mesh acceleration for electrical evaluation is activated")
            else:
                print ("Normal meshing algorithm is used")

            print ("run the optimization")
            self.init_cs_objects(run_option=run_option)

            self.set_up_db() # temp commented1 out
            
            if run_option == 0:
                self.structure_3D.solutions=generate_optimize_layout(structure=self.structure_3D, mode=layout_mode,rel_cons=self.i_v_constraint,
                                         optimization=False, db_file=self.db_file,fig_dir=self.fig_dir,sol_dir=self.db_dir,plot=self.plot, num_layouts=num_layouts, seed=seed,
                                         floor_plan=floor_plan)



                

            elif run_option == 1:
                self.measures=[]
                if self.electrical_mode != None:
                    e_measure_data = {'name': e_name, 'type': type, 'source': source, 'sink': sink}
                    self.setup_electrical(mode='macro', dev_conn=dev_conn, frequency=frequency,
                                          meas_data=e_measure_data, type = e_mdl_type)

                if self.thermal_mode!=None:

                    t_setup_data={'Power': power,'heat_conv':h_conv,'t_amb':t_amb}
                    t_measure_data={'name':t_name,'devices':devices}
                    self.setup_thermal(mode='macro', setup_data=t_setup_data,meas_data=t_measure_data,model_type=thermal_model)


                
                solution=self.structure_3D.create_initial_solution(dbunit=self.dbunit)
                initial_solutions=[solution]
                md_data=[solution.module_data]
                PS_solutions=[] #  PowerSynth Generic Solution holder

                for i in range(len(initial_solutions)):
                    solution=initial_solutions[i]
                    sol=PSSolution(solution_id=solution.index)
                    sol.make_solution(mode=-1,cs_solution=solution,module_data=solution.module_data)
                    #plot_solution_structure(sol)
                    PS_solutions.append(sol)
                measure_names=[None,None]
                if len(self.measures)>0:
                    for m in self.measures:
                        if isinstance(m,ElectricalMeasure):
                            measure_names[0]=m.name
                        if isinstance(m,ThermalMeasure):
                            measure_names[1]=m.name
                opt_problem = new_engine_opt( seed=None,level=2, method=None,apis={'E': self.e_api,'T': self.t_api}, measures=self.measures)
                self.structure_3D.solutions = update_PS_solution_data(solutions=PS_solutions,module_info=md_data, opt_problem=opt_problem,measure_names=measure_names)
                #self.structure_3D.solutions=eval_3D_layout(module_data=module_info[i], solution=solutions[i])
                #self.solutions = eval_single_layout(layout_engine=self.engine, layout_data=cs_sym_info,
                                                    #apis={'E': self.e_api,'T': self.t_api}, measures=self.measures,module_info=md_data)
            if run_option == 2:

                self.measures = []
                if self.thermal_mode!=None:
                    t_setup_data = {'Power': power, 'heat_conv': h_conv, 't_amb': t_amb}
                    t_measure_data = {'name': t_name, 'devices': devices}
                    self.setup_thermal(mode='macro', setup_data=t_setup_data, meas_data=t_measure_data,
                                       model_type=thermal_model)

                if self.electrical_mode!=None:
                    e_measure_data = {'name':e_name,'type':type,'source':source,'sink':sink}
                    self.setup_electrical(mode='macro', dev_conn=dev_conn, frequency=frequency, meas_data=e_measure_data, type = e_mdl_type)


                
                self.structure_3D.solutions=generate_optimize_layout(structure=self.structure_3D, mode=layout_mode,rel_cons=self.i_v_constraint,
                                         optimization=True, db_file=self.db_file,fig_dir=self.fig_dir,sol_dir=self.db_dir,plot=self.plot, num_layouts=num_layouts, seed=seed,
                                         floor_plan=floor_plan,apis={'E': self.e_api, 'T': self.t_api},measures=self.measures,algorithm=algorithm,num_gen=num_gen,dbunit=self.dbunit)

                
                self.export_solution_params(self.fig_dir,self.db_dir,self.structure_3D.solutions,layout_mode)
        else:
            # First check all file path
            if not (check_file(self.layout_script)):
                print((self.layout_script, "is not a valid file path"))
            elif not(check_file(self.bondwire_setup)):
                print((self.bondwire_setup, "is not a valid file path"))
            elif not (check_file(self.layer_stack_file)):
                print((self.layer_stack_file, "is not a valid file path"))
            elif not (check_file(self.rs_model_file)):
                print((self.rs_model_file, "is not a valid file path"))
            elif not (check_dir(self.fig_dir)):
                print((self.fig_dir, "is not a valid directory"))
            elif not (check_dir(self.db_dir)):
                print((self.db_dir, "is not a valid directory"))
            elif not(check_file(self.constraint_file)):
                print((self.constraint_file, "is not a valid file path"))
            print ("Check your input again ! ")

            return cont

    # ------------------ File Resquest -------------------------------------------------
    def database_dir_request(self):
        print ("Please enter a directory to save layout database")
        correct = True
        while (correct):
            db_dir = (eval(input("Database dir:")))
            if os.path.isdir(db_dir):
                self.db_dir = db_dir
                correct = False
            else:
                print ("wrong input")

    def fig_dir_request(self):
        print("Please enter a directory to save figures")
        correct = True
        while (correct):
            fig_dir = eval(input("Fig dir:"))
            if os.path.isdir(fig_dir):
                self.fig_dir = fig_dir
                correct = False
            else:
                print("wrong input")

    def layout_script_request(self):
        print("Please enter a layout file directory")
        correct = True
        while (correct):
            file = eval(input("Layout Script File:"))
            if os.path.isfile(file):
                self.layout_script = file
                correct = False
            else:
                print("wrong input")

    def bondwire_file_request(self):
        print("Please enter a bondwire setup file directory")
        correct = True
        while (correct):
            file = eval(input("Bondwire Setup File:"))
            if os.path.isfile(file):
                self.bondwire_setup = file
                correct = False
            else:
                print("wrong input")

    def layer_stack_request(self):
        print("Please enter a layer stack file directory")
        correct = True
        while (correct):
            file = eval(input("Layer Stack File:"))
            if os.path.isfile(file):
                self.layer_stack_file = file
                correct = False
            else:
                print("wrong input")

    def res_model_request(self):
        print("Please enter a model file directory")
        correct = True
        while (correct):
            file = eval(input("Model File:"))
            if os.path.isfile(file):
                self.rs_model_file = file
                correct = False
            else:
                print("wrong input")

    def cons_dir_request(self):
        print("Please enter a constraint file directory")
        correct = True
        while (correct):
            file = eval(input("Constraint File:"))
            if os.path.isfile(file):
                self.constraint_file = file
                correct = False
            else:
                print("wrong input")
    def rel_cons_request(self):
        self.i_v_constraint=int(eval(input("Please eneter: 1 if you want to apply reliability constraints for worst case, 2 if you want to evaluate average case, 0 if there is no reliability constraints")))
    def cons_file_edit_request(self):
        self.new_mode=int(eval(input( "If you want to edit the constraint file, enter 1. Else enter 0: ")))

    def option_request(self):
        print("Please enter an option:")
        print("0: layout generation, 1:single layout evaluation, 2:layout optimization, quit:to quit,help:to get help")
        correct = True
        while (correct):
            opt = eval(input("Option:"))
            if opt in ['0', '1', '2']:
                return True, int(opt)
            elif opt == 'quit':
                return False, opt
            elif opt == 'help':
                self.help()
            else:
                print("wrong input")

    def help(self):
        print("Layout Generation Mode: generate layout only without evaluation")
        print("Layout Evaluation Mode: single layout evaluation")
        print("Layout Optimization Mode: optimize layout based on initial input")

    def option_layout_gen(self):
        print("Please enter an option:")
        print("0: minimum size, 1:variable size, 2:fixed size, 3:fixed size with fixed locations, quit:to quit")
        print("back: return to the previous stage")

        correct = True
        while (correct):
            opt = eval(input("Option:"))
            if opt in ['0', '1', '2', '3']:
                return True, int(opt)
            elif opt == 'quit':
                return False, opt
            elif opt == 'back':
                return True, opt
            else:
                print("wrong input")

    # -------------------INITIAL SETUP--------------------------------------
    def set_up_db(self):
        database = os.path.join(self.db_dir, 'layouts_db')
        filelist = glob.glob(os.path.join(database + '/*'))
        # print filelist
        for f in filelist:
            try:
                os.remove(f)
            except:
                print("can't remove db file")

        if not os.path.exists(database):
            os.makedirs(database)
        
        self.db_file = os.path.join(database,'layout.db')
        self.db_file = os.path.abspath(self.db_file)
        #print (self.db_file)
        conn = create_connection(self.db_file)
        with conn:
            create_table(conn)
        conn.close()

    def input_request(self):
        self.layout_script_request()
        self.bondwire_file_request()
        self.layer_stack_request()
        self.res_model_request()
        self.fig_dir_request()
        self.database_dir_request()
        self.cons_dir_request()
        self.rel_cons_request()
        self.cons_file_edit_request()

    def init_cs_objects(self,run_option=None):
        '''
        Initialize some CS objects
        :return:
        '''
        self.dbunit=1000 # in um
        self.layer_stack.import_layer_stack_from_csv(self.layer_stack_file) # reading layer stack file

        #calling script parser function to parse the geometry and bondwire setup script
        all_layers,via_connecting_layers,cs_type_map= script_translator(input_script=self.layout_script, bond_wire_info=self.bondwire_setup,flexible=self.flexible, layer_stack_info=self.layer_stack,dbunit=self.dbunit)
        # adding wire table info for each layer
        for layer in all_layers:
            self.wire_table[layer.name] = layer.wire_table
        self.structure_3D.layers=all_layers
        self.structure_3D.cs_type_map=cs_type_map
        #populating 3D structure components
        self.structure_3D.via_connection_raw_info = via_connecting_layers
        if len(via_connecting_layers)>0:
            self.structure_3D.assign_via_connected_layer_info(info=via_connecting_layers)
        
        

        #updating constraint table
        self.structure_3D.update_constraint_table(rel_cons=self.i_v_constraint)
        self.structure_3D.read_constraint_table(rel_cons=self.i_v_constraint,mode=self.new_mode, constraint_file=self.constraint_file)
        
        for i in range(len(self.structure_3D.layers)):
            layer=self.structure_3D.layers[i]
            input_info = [layer.input_rects, layer.size, layer.origin]
            layer.populate_bondwire_objects()
            layer.new_engine.rel_cons=self.i_v_constraint
            layer.plot_init_layout(fig_dir=self.fig_dir,dbunit=self.dbunit) # plotting each layer initial layout
            layer.new_engine.init_layout(input_format=input_info,islands=layer.new_engine.islands,all_cs_types=layer.all_cs_types,all_colors=layer.colors,bondwires=layer.bondwires,flexible=self.flexible,voltage_info=self.structure_3D.voltage_info,current_info=self.structure_3D.current_info,dbunit=self.dbunit) # added bondwires to populate node id information
            layer.plot_layout(fig_data=all_layers[i].new_engine.init_data[0],fig_dir=self.fig_dir,name=all_layers[i].name,dbunit=self.dbunit) # plots initial layout
            self.wire_table[layer.name]=layer.wire_table # for electriical model
            for comp in layer.all_components:    
                self.structure_3D.layers[i].comp_dict[comp.layout_component_id] = comp
                self.comp_dict[comp.layout_component_id] = comp # for electrical model
       
        #No need to handle inter-layer constraints for now
        """
        # taking info for inter-layer constraints
        if self.new_mode==0:
            try:
                cons_df = pd.read_csv(self.constraint_file)
                self.structure_3D.layer_constraints_info=cons_df
            except:
                self.structure_3D.layer_constraints_info=None
        else:
            pass# need to edit later
            '''
            self.structure_3D.create_inter_layer_constraints()
            if self.constraint_file!=None and self.structure_3D.layer_constraints_info!=None:
                self.structure_3D.layer_constraints_info.to_csv(self.constraint_file, sep=',', header=None, index=None)
            flag = input("Please edit the inter-layer constraint table {} :\n Enter 1 on completion: ".format(self.constraint_file))
            if flag == '1':
                try:
                    self.structure_3D.layer_constraints_info = pd.read_csv(self.constraint_file)
                except:
                    print("constraint file is not ready to read in")
            '''
        #print(self.structure_3D.layer_constraints_info)
        #input()
        """
        self.structure_3D.create_module_data_info(layer_stack=self.layer_stack)
        self.structure_3D.populate_initial_layout_objects_3D()

        ##------------------------Debugging-----------------------------------------###
        debug=False
        if debug:
            print("Plotting 3D layout structure")
            solution=self.structure_3D.create_initial_solution(dbunit=self.dbunit)
            initial_solutions=[solution]
            
            
            for i in range(len(initial_solutions)):
                solution=initial_solutions[i]
                sol=PSSolution(solution_id=solution.index)
                sol.make_solution(mode=-1,cs_solution=solution,module_data=solution.module_data)
                for f in sol.features_list:
                    f.printFeature()
                plot_solution_structure(sol)
                
        ##--------------------------------------------------------------------------####
        self.structure_3D.create_root()
        self.structure_3D.assign_floorplan_size()
        

        """
        for node in self.structure_3D.root_node_h.child:
            node.printNode()
            if len(node.child)>0:
                for child in node.child:
                    print("C")
                    child.printNode()
                    if len(child.child)>0:
                        print("G")
                        for grand in child.child:
                            print(grand.id)
        input()
        """
        #self.structure_3D.root_node_h.printNode()
        #self.structure_3D.root_node_v.printNode()
        
        
    
    # --------------- API --------------------------------


    def setup_electrical(self,mode='command',dev_conn={},frequency=None,meas_data={},type ='PowerSynthPEEC'):
        print("init api:", type)
        if type == 'Loop':
            self.e_api = CornerStitch_Emodel_API(comp_dict=self.comp_dict, wire_conn=self.wire_table,e_mdl = 'Loop')
        if type == 'PowerSynthPEEC':
            self.e_api = CornerStitch_Emodel_API(comp_dict=self.comp_dict, wire_conn=self.wire_table,e_mdl='PowerSynthPEEC')
            if self.rs_model_file != 'default':
                self.e_api.load_rs_model(self.rs_model_file)
            else:
                self.e_api.rs_model = None
        elif type == 'FastHenry':
            self.e_api = FastHenryAPI(comp_dict = self.comp_dict, wire_conn = self.wire_table)
            self.e_api.rs_model = None
            self.e_api.set_fasthenry_env(dir='/nethome/qmle/PowerSynth_V1_git/PowerCAD-full/FastHenry/fasthenry')

        #print mode
        if mode == 'command':
            self.e_api.form_connection_table(mode='command')
            self.e_api.get_frequency()
            self.measures += self.e_api.measurement_setup()
        elif mode == 'macro':
            print("macro mode")
            
            self.e_api.form_connection_table(mode='macro',dev_conn=dev_conn)
            self.e_api.get_frequency(frequency)
            self.e_api.get_layer_stack(self.layer_stack)
            self.measures += self.e_api.measurement_setup(meas_data)
        if self.layout_ori_file != None:
            #print("this is a test now")
            self.e_api.process_trace_orientation(self.layout_ori_file)
        #if self.output_option:
        #    self.e_api.export_netlist(dir = self.netlist_dir, mode = self.netlist_mode)

    def setup_thermal(self,mode = 'command',meas_data ={},setup_data={},model_type=2):
        '''
        Set up thermal evaluation, by default return max temp of the given device list
        Args:
            mode: command (manual input) or macro
            meas_data: List of device to measure
            setup_data: List of power for devices
            model_type: 1:TFSM (FEA) or 2:RECT_FlUX (ANALYTICAL)

        Returns:

        '''
        self.t_api = CornerStitch_Tmodel_API(comp_dict=self.comp_dict)
        self.t_api.layer_stack=self.layer_stack
        if mode == 'command':
            self.measures += self.t_api.measurement_setup()
            self.t_api.set_up_device_power()
            self.t_api.model = eval(input("Input 0=TFSM or 1=Rect_flux: "))

        elif mode == 'macro':
            self.measures += self.t_api.measurement_setup(data=meas_data)
            self.t_api.set_up_device_power(data=setup_data)
            #print("here",setup_data)
            self.t_api.model=model_type
            if model_type == 0: # Select TSFM model
                self.t_api.characterize_with_gmsh_and_elmer()
    def init_apis(self):
        '''
        initialize electrical and thermal APIs
        '''
        self.measures = []
        self.setup_thermal()
        self.setup_electrical()

    def cmd_handler_flow(self, arguments =[]):
        if len(arguments) <= 1: # Turn on simple user interface mode
            print("This is the command line mode for PowerSynth layout optimization")
            print("Type -m [macro file] to run a macro file")
            print("Type -f to go through a step by step setup")
            print("Type -quit to quit")

            cont = True
            while (cont):
                mode = input("Enter command here")
                if mode == '-f':
                    self.input_request()
                    self.init_cs_objects()
                    self.set_up_db()
                    self.cmd_loop()
                    cont = False
                elif mode == '-quit':
                    cont = False
                elif mode[0:2] == '-m':
                    print("Loading macro file")
                    m, filep = mode.split(" ")
                    filep = os.path.abspath(filep)
                    print (filep)
                    if os.path.isfile(filep):
                        # macro file exists
                        filename = os.path.basename(filep)
                        # change current directory to workspace
                        work_dir = filep.replace(filename,'')
                        os.chdir(work_dir)
                        print("Jump to current working dir")
                        print(work_dir)
                        checked = self.load_macro_file(filep)
                        if not (checked):
                            continue
                    else:
                        print("wrong macro file format or wrong directory, please try again !")
                else:
                    print("Wrong Input, please double check and try again !")
        else: # Real CMD mode
            arg_dict = {"temp":[]}
            i = 0
            print (arguments)
            cur_flag = "temp"
            while i < len(arguments): # Read through a list of arguments and build a table 
                print(i,arguments[i])    
                if i == 0: # cmd.py 
                    i+=1
                    continue
                else:
                    if arguments[i][0] == '-':
                        cur_flag = arguments[i]
                        arg_dict[cur_flag] = []
                    else: # keep adding the arg_val until next flag 
                        arg_dict[cur_flag].append(arguments[i]) 
                i+=1
            # Process args
            if "-settings" in arg_dict.keys(): # Special case
                setting_file = arg_dict['-settings'][0]
                print("Loading settings file")
                read_settings_file(setting_file)
                self.layer_stack = LayerStack()
                print("This will change the default settings file location")
            if "-m" in arg_dict.keys(): # - m: macro flag
                filep = arg_dict['-m'][0]
                print("Loading macro file")
                filep = os.path.abspath(filep)
                print (filep)
                if os.path.isfile(filep):
                    # macro file exists
                    filename = os.path.basename(filep)
                    # change current directory to workspace
                    work_dir = filep.replace(filename,'')
                    os.chdir(work_dir)
                    print("Jump to current working dir")
                    print(work_dir)
                    checked = self.load_macro_file(filep)
                else:
                    print("wrong macro file format or wrong directory, please try again !")
                    quit()
            if '-help' in arg_dict.keys():
                print("This is PowerSynth cmd mode, more flags will be added in the future")
                

    def cmd_loop(self):
        cont = True
        while (cont):
            cont, opt = self.option_request()
            self.init_cs_objects()
            self.set_up_db()
            if opt == 0:  # Perform layout generation only without evaluation
                cont, layout_mode = self.option_layout_gen()
                if layout_mode in range(3):
                    self.set_up_db()
                    self.structure_3D.solutions=generate_optimize_layout(structure=self.structure_3D, mode=layout_mode,rel_cons=self.i_v_constraint,
                                         optimization=False, db_file=self.db_file,fig_dir=self.fig_dir,sol_dir=self.db_dir,plot=self.plot, num_layouts=num_layouts, seed=seed,
                                         floor_plan=floor_plan,dbunit=self.dbunit)
                

            if opt == 1:

                self.init_apis()
                # Convert a list of patch to rectangles
                patch_dict = self.engine.init_data[0]
                init_data_islands = self.engine.init_data[3]
                init_cs_islands = self.engine.init_data[2]
                #print init_data_islands
                fp_width, fp_height = self.engine.init_size
                fig_dict = {(fp_width, fp_height): []}
                for k, v in list(patch_dict.items()):
                    fig_dict[(fp_width, fp_height)].append(v)
                init_rects = {}
                # print self.engine.init_data
                # print "here"
                for k, v in list(self.engine.init_data[1].items()):  # sym_to_cs={'T1':[[x1,y1,x2,y2],[nodeid],type,hierarchy_level]

                    rect = v[0]
                    x, y, width, height = [rect[0], rect[1], rect[2] - rect[0], rect[3] - rect[1]]
                    type = v[2]
                    # rect = Rectangle(x=x * 1000, y=y * 1000, width=width * 1000, height=height * 1000, type=type)
                    rect_up = [type, x, y, width, height]
                    # rects.append(rect)
                    init_rects[k] = rect_up
                cs_sym_info = {(fp_width * 1000, fp_height * 1000): init_rects}
                for isl in init_cs_islands:
                    for node in isl.mesh_nodes:
                        node.pos[0] = node.pos[0] * 1000
                        node.pos[1] = node.pos[1] * 1000
                for island in init_data_islands:
                    for element in island.elements:
                        element[1] = element[1] * 1000
                        element[2] = element[2] * 1000
                        element[3] = element[3] * 1000
                        element[4] = element[4] * 1000

                    if len(island.child) > 0:
                        for element in island.child:
                            element[1] = element[1] * 1000
                            element[2] = element[2] * 1000
                            element[3] = element[3] * 1000
                            element[4] = element[4] * 1000

                    for isl in init_cs_islands:
                        if isl.name == island.name:
                            island.mesh_nodes = copy.deepcopy(isl.mesh_nodes)

                md_data = ModuleDataCornerStitch()
                md_data.islands[0] = init_data_islands
                md_data.footprint = [fp_width * 1000, fp_height * 1000]

                self.solutions = eval_single_layout(layout_engine=self.engine, layout_data=cs_sym_info,
                                                    apis={'E': self.e_api,
                                                          'T': self.t_api}, measures=self.measures,
                                                    module_info=md_data)

            elif opt == 2:  # Peform layout evaluation based on the list of measures
                self.init_apis()  # Setup measurement
                cont, layout_mode = self.option_layout_gen()
                if layout_mode in range(3):
                    self.set_up_db()

                    self.soluions = generate_optimize_layout(layout_engine=self.engine, mode=layout_mode,
                                                             optimization=True, db_file=self.db_file,fig_dir=self.fig_dir,sol_dir=self.db_dir,
                                                             apis={'E': self.e_api, 'T': self.t_api},
                                                             measures=self.measures)


                    self.export_solution_params(self.fig_dir,self.db_dir, self.solutions,layout_mode)

            elif opt == 'quit':
                cont = False


    def find_pareto_dataset(self,sol_dir=None,opt=None,fig_dir=None,perf_names=None):
        #print "so",sol_dir
        """
        folder_name = sol_dir+'\\'+'Layout_Solutions'
        if (os.path.exists(folder_name)):
            all_data = []
            i = 0
            for filename in glob.glob(os.path.join(folder_name, '*.csv')):
                with open(filename) as csvfile:
                    base_name = os.path.basename(filename)
                    readCSV = csv.reader(csvfile, delimiter=',')
                    for row in readCSV:
                        if row[0] == 'Size':
                            continue
                        else:
                            #print (row, len(row))
                            if row[0][0] == '[' and len(row)>2:
                                try:
                                    data = [base_name, float(row[1]), float(row[2])]
                                except:
                                    data = [None, None, None]
                                all_data.append(data)

                            else:
                                continue
                    i += 1
            # for data in all_data:
            # print data
        """
        if opt>0:
            file_name = sol_dir+'/all_data.csv'
            with open(file_name, 'w',newline='') as my_csv:
                csv_writer = csv.writer(my_csv, delimiter=',')

                csv_writer.writerow(['Layout_ID', perf_names[0], perf_names[1]])

            for i in range(len(self.structure_3D.solutions)):
                sol=self.structure_3D.solutions[i]
                data=[sol.solution_id,sol.parameters[perf_names[0]],sol.parameters[perf_names[1]]]
                csv_writer.writerow(data)
                my_csv.close()
        # '''
            sol_data = {}
            file = file_name
            with open(file) as csvfile:
                readCSV = csv.reader(csvfile, delimiter=',')
                for row in readCSV:
                    if row[0] == 'Layout_ID':
                        #sol_data[row[0]]=[row[2],row[1]]
                        continue
                    else:
                        #print("here",row[0],row[1],row[2])
                        sol_data[row[0]] = ([float(row[2]), float(row[1])])
            # sol_data = np.array(sol_data)
            #print (sol_data)
            if len(sol_data)>0:
                pareto_data = pareto_frontiter2D(sol_data)
                #print len(pareto_data)
                file_name = sol_dir+'/final_pareto.csv'
                with open(file_name, 'w', newline='') as my_csv:
                    csv_writer = csv.writer(my_csv, delimiter=',')
                    csv_writer.writerow(['Layout_ID', perf_names[0], perf_names[1]])
                    for k, v in list(pareto_data.items()):
                        data = [k, v[0], v[1]]
                        csv_writer.writerow(data)
                my_csv.close()

                data_x = []
                data_y = []
                for id, value in list(pareto_data.items()):
                    #print id,value
                    data_x.append(value[0])
                    data_y.append(value[1])

                #print data_x
                #print data_y
                plt.cla()

                plt.scatter(data_x, data_y)

                x_label = perf_names[0]
                y_label = perf_names[1]

                plt.xlim(min(data_x) - 2, max(data_x) + 2)
                plt.ylim(min(data_y) - 0.5, max(data_y) + 0.5)
                # naming the x axis
                plt.xlabel(x_label)
                # naming the y axis
                plt.ylabel(y_label)

                # giving a title to my graph
                plt.title('Pareto-front Solutions')

                # function to show the plot
                # plt.show()
                plt.savefig(fig_dir + '/' + 'pareto_plot_mode-' + str(opt) + '.png')

    def export_solution_params(self,fig_dir=None,sol_dir=None,solutions=None,opt=None):


        data_x=[]
        data_y=[]
        perf_metrices=[]
        for sol in solutions:
            for key in sol.parameters:
                perf_metrices.append(key)
        for sol in solutions:
            #if sol.params['Inductance']>50:
                #continue
            data_x.append(sol.parameters[perf_metrices[0]])
            if (len(sol.parameters)>=2):
                data_y.append(sol.parameters[perf_metrices[1]])
            else:
                data_y.append(sol.index)

        plt.cla()
        
        #print (data_x,data_y)
        plt.scatter(data_x, data_y)
        for solution in solutions:
            labels=list(solution.parameters.keys())
            break
        #if len(labels)==2:
        if len(labels)<2:
            for i in range(2-len(labels)):
                labels.append('index')
        else:
            x_label=labels[0]
            y_label=labels[1]
        '''
        if labels[0]=='Inductance':
            x_label = labels[0]
        else:
            x_label='index'
        if labels[1]=='Max_Temperature':
            y_label = labels[1]
        else:
            y_label='index'
        '''


        plt.xlim(min(data_x)-2, max(data_x)+2)
        plt.ylim(min(data_y)-0.5, max(data_y)+0.5)
        # naming the x axis
        plt.xlabel(x_label)
        # naming the y axis
        plt.ylabel(y_label)

        # giving a title to my graph
        plt.title('Solution Space')

        # function to show the plot
        #plt.show()
        plt.savefig(fig_dir+'/'+'plot_mode-'+str(opt)+'.png')
        if len(self.measures)==2:
            self.find_pareto_dataset(sol_dir,opt,fig_dir,perf_metrices)




if __name__ == "__main__":
    print("----------------------PowerSynth Version 2.0: Command line version------------------")
    
    cmd = Cmd_Handler(debug=False)
    print (str(sys.argv))
    debug = True
    qmle_nethome = "/nethome/qmle/testcases"
    imam_nethome1 = "/nethome/ialrazi/PS_2_test_Cases/Regression_Test_Suits_Migrated_Codebase"
    imam_nethome2 = "/nethome/ialrazi/PS_2_test_Cases/Regression_Test_Suits/Code_Migration_Test"
    qmle_csrc = "C:/Users/qmle/Desktop/peng-srv/testcases"
    if debug: # you can mannualy add the argument in the list as shown here
        tc_list = [{imam_nethome1:'Case_5/macro_script.txt'},\
                   {imam_nethome1:'Case_21/macro_script.txt'},\
                   {qmle_nethome:'ICCAD_2021_Electrical_API_Testing/Test_Cases/Case_2/macro_script.txt'},\
                   {qmle_nethome:'ICCAD_2021_Electrical_API_Testing/Test_Cases/Case_21/macro_script.txt'},\
                   {qmle_nethome:'ICCAD_2021_Electrical_API_Testing/Test_Cases/Case_6/macro_script.txt'},\
                   {qmle_nethome:'ICCAD_2021_Electrical_API_Testing/Test_Cases/Case_12/macro_script.txt'},\
                   {qmle_nethome:'ICCAD_2021_Electrical_API_Testing/Test_Cases/Case_0/macro_script.txt'},\
                   {qmle_nethome:'ECCE_2021_cases/2D_case_0/cmd'},\
                   {qmle_csrc:'loop_half_bridge_2dv_1/cmd'},\
                   {qmle_csrc:'Unit_tests/U_0/cmd'}]
        for tc in tc_list:
            print("Case id:", tc_list.index(tc))
            k = list(tc.keys())[0]
            v = list(tc.values())[0]
            print("----Test case folder:",k)
            print("----Test case name:",v)

        sel= int(input("select a test case to run:"))
        tc = tc_list[sel]
        k = list(tc.keys())[0]
        v = list(tc.values())[0]
        macro_dir = os.path.join(k,v)
        
        setting_dir = os.path.join(k,"settings.info")
        print("MACRO DIR:", macro_dir)
        print("SETTING DIR", setting_dir)
        # From now all of these testcases serve for recursive test for the inductance model
        args = ['python','cmd.py','-m',macro_dir,'-settings',setting_dir]
        cmd.cmd_handler_flow(arguments= args)
    else:
        cmd.cmd_handler_flow(arguments=sys.argv) # Default

    <|MERGE_RESOLUTION|>--- conflicted
+++ resolved
@@ -4,11 +4,7 @@
 # Set relative location
 cur_path =sys.path[0] # get current path (meaning this file location)
 cur_path = cur_path[0:-11] #exclude "powercad/cmd_run"
-<<<<<<< HEAD
 print(cur_path)
-=======
-#print(cur_path)
->>>>>>> a61fb259
 sys.path.append(cur_path)
 
 from core.model.electrical.electrical_mdl.cornerstitch_API import CornerStitch_Emodel_API, ElectricalMeasure 
@@ -367,8 +363,7 @@
                                          optimization=True, db_file=self.db_file,fig_dir=self.fig_dir,sol_dir=self.db_dir,plot=self.plot, num_layouts=num_layouts, seed=seed,
                                          floor_plan=floor_plan,apis={'E': self.e_api, 'T': self.t_api},measures=self.measures,algorithm=algorithm,num_gen=num_gen,dbunit=self.dbunit)
 
-                
-                self.export_solution_params(self.fig_dir,self.db_dir,self.structure_3D.solutions,layout_mode)
+                self.export_solution_params(self.fig_dir,self.db_dir,self.structure_3D.solutions,layout_mode,plot = self.plot)
         else:
             # First check all file path
             if not (check_file(self.layout_script)):
@@ -925,11 +920,11 @@
 
                 csv_writer.writerow(['Layout_ID', perf_names[0], perf_names[1]])
 
-            for i in range(len(self.structure_3D.solutions)):
-                sol=self.structure_3D.solutions[i]
-                data=[sol.solution_id,sol.parameters[perf_names[0]],sol.parameters[perf_names[1]]]
-                csv_writer.writerow(data)
-                my_csv.close()
+                for i in range(len(self.structure_3D.solutions)):
+                    sol=self.structure_3D.solutions[i]
+                    data=[sol.solution_id,sol.parameters[perf_names[0]],sol.parameters[perf_names[1]]]
+                    csv_writer.writerow(data)
+            my_csv.close()
         # '''
             sol_data = {}
             file = file_name
@@ -986,7 +981,7 @@
                 # plt.show()
                 plt.savefig(fig_dir + '/' + 'pareto_plot_mode-' + str(opt) + '.png')
 
-    def export_solution_params(self,fig_dir=None,sol_dir=None,solutions=None,opt=None):
+    def export_solution_params(self,fig_dir=None,sol_dir=None,solutions=None,opt=None,plot=True):
 
 
         data_x=[]
@@ -1002,7 +997,7 @@
             if (len(sol.parameters)>=2):
                 data_y.append(sol.parameters[perf_metrices[1]])
             else:
-                data_y.append(sol.index)
+                data_y.append(sol.solution_id)
 
         plt.cla()
         
@@ -1018,33 +1013,23 @@
         else:
             x_label=labels[0]
             y_label=labels[1]
-        '''
-        if labels[0]=='Inductance':
-            x_label = labels[0]
-        else:
-            x_label='index'
-        if labels[1]=='Max_Temperature':
-            y_label = labels[1]
-        else:
-            y_label='index'
-        '''
-
-
-        plt.xlim(min(data_x)-2, max(data_x)+2)
-        plt.ylim(min(data_y)-0.5, max(data_y)+0.5)
-        # naming the x axis
-        plt.xlabel(x_label)
-        # naming the y axis
-        plt.ylabel(y_label)
-
-        # giving a title to my graph
-        plt.title('Solution Space')
-
-        # function to show the plot
-        #plt.show()
-        plt.savefig(fig_dir+'/'+'plot_mode-'+str(opt)+'.png')
-        if len(self.measures)==2:
-            self.find_pareto_dataset(sol_dir,opt,fig_dir,perf_metrices)
+        
+        if plot:
+            plt.xlim(min(data_x)-2, max(data_x)+2)
+            plt.ylim(min(data_y)-0.5, max(data_y)+0.5)
+            # naming the x axis
+            plt.xlabel(x_label)
+            # naming the y axis
+            plt.ylabel(y_label)
+
+            # giving a title to my graph
+            plt.title('Solution Space')
+
+            # function to show the plot
+            #plt.show()
+            plt.savefig(fig_dir+'/'+'plot_mode-'+str(opt)+'.png')
+            if len(self.measures)==2:
+                self.find_pareto_dataset(sol_dir,opt,fig_dir,perf_metrices)
 
 
 
@@ -1060,7 +1045,11 @@
     imam_nethome2 = "/nethome/ialrazi/PS_2_test_Cases/Regression_Test_Suits/Code_Migration_Test"
     qmle_csrc = "C:/Users/qmle/Desktop/peng-srv/testcases"
     if debug: # you can mannualy add the argument in the list as shown here
-        tc_list = [{imam_nethome1:'Case_5/macro_script.txt'},\
+        tc_list = [{qmle_nethome:"Mutual_IND_Case/two_dev_macro.txt"},\
+                   {qmle_nethome:'PSV2_Testing/Cmd_flow_case/Half_bridge_Imam/half_bridge_pm_macro.txt'},\
+                   {qmle_nethome:'Case1_S-param/Layout1_macro.txt'},\
+                   {imam_nethome2:'macro_script.txt'},\
+                   {imam_nethome1:'Case_5/macro_script.txt'},\
                    {imam_nethome1:'Case_21/macro_script.txt'},\
                    {qmle_nethome:'ICCAD_2021_Electrical_API_Testing/Test_Cases/Case_2/macro_script.txt'},\
                    {qmle_nethome:'ICCAD_2021_Electrical_API_Testing/Test_Cases/Case_21/macro_script.txt'},\
