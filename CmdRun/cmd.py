--- conflicted
+++ resolved
@@ -1013,11 +1013,8 @@
                 data_y.append(sol.parameters[perf_metrices[1]])
             else:
                 data_y.append(sol.solution_id)
-<<<<<<< HEAD
-=======
 
         plt.cla()
->>>>>>> 5d006efd
         
         axes = self.solutionsFigure.gca()
         #print (data_x,data_y)
@@ -1033,33 +1030,6 @@
         else:
             x_label=labels[0]
             y_label=labels[1]
-<<<<<<< HEAD
-        '''
-        if labels[0]=='Inductance':
-            x_label = labels[0]
-        else:
-            x_label='index'
-        if labels[1]=='Max_Temperature':
-            y_label = labels[1]
-        else:
-            y_label='index'
-        '''
-
-
-        axes.set_xlim(min(data_x)-2, max(data_x)+2)
-        axes.set_ylim(min(data_y)-0.5, max(data_y)+0.5)
-        # naming the x axis
-        axes.set_xlabel(x_label)
-        # naming the y axis
-        axes.set_ylabel(y_label)
-
-        # giving a title to my graph
-        axes.set_title('Solution Space')
-
-        # function to show the plot
-        #plt.show()
-        #axes.savefig(fig_dir+'/'+'plot_mode-'+str(opt)+'.png')
-=======
         
         if plot:
             plt.xlim(min(data_x)-2, max(data_x)+2)
@@ -1078,14 +1048,12 @@
 
         
 
->>>>>>> 5d006efd
         if len(self.measures)==2:
             self.find_pareto_dataset(sol_dir,opt,fig_dir,perf_metrices)
 
 
 
 
-<<<<<<< HEAD
 if __name__ == "__main__":  
 
     application = main.GUI()
@@ -1093,9 +1061,6 @@
 
     sys.exit()
 
-=======
-if __name__ == "__main__":
->>>>>>> 5d006efd
     print("----------------------PowerSynth Version 2.0: Command line version------------------")
     
     cmd = Cmd_Handler(debug=False)
@@ -1134,24 +1099,12 @@
         v = list(tc.values())[0]
         macro_dir = os.path.join(k,v)
         
-<<<<<<< HEAD
-        elif sel==7:
-            args = ['python','cmd.py','-m','/nethome/ialrazi/PS_2_test_Cases/Regression_Test_Suits_Migrated_Codebase/Case_25_wire_bondless/macro_script.txt','-settings',"/nethome/ialrazi/PS_2_test_Cases/settings.info"]
-        
-        elif sel==8:
-            args = ['python','cmd.py','-m','/nethome/jgm019/testcases/Unit_Test_Cases/Case_0_0/macro_script.txt','-settings',"/nethome/ialrazi/PS_2_test_Cases/settings.info"]
-
-        #f = open('output.txt','w')
-        #sys.stdout = f
-        cmd.cmd_handler_flow(arguments=args)
-=======
         setting_dir = "/nethome/ialrazi/PS_2_test_Cases/settings.info"#os.path.join(k,"settings.info")
         print("MACRO DIR:", macro_dir)
         print("SETTING DIR", setting_dir)
         # From now all of these testcases serve for recursive test for the inductance model
         args = ['python','cmd.py','-m',macro_dir,'-settings',setting_dir]
         cmd.cmd_handler_flow(arguments= args)
->>>>>>> 5d006efd
            
 
     else:
