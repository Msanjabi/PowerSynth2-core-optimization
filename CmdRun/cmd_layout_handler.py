#@Author: Quang & Imam
import sys
sys.path.append('..')
import os
import matplotlib.pyplot as plt
import matplotlib.patches as patches
import time
import matplotlib
import copy
from PyQt5 import QtCore, QtGui, QtWidgets
import pandas as pd
import collections
import csv
import math

#from core.CmdRun.cmd import export_solution_layout_attributes
from core.APIs.PowerSynth.solution_structures import PSFeature, PSSolution, plot_solution_structure
from core.engine.OptAlgoSupport.optimization_algorithm_support import new_engine_opt, recreate_sols, update_sols
from core.engine.LayoutSolution.database import create_connection, insert_record
from core.engine.LayoutSolution.cs_solution import CornerStitchSolution, LayerSolution
from core.engine.ConstrGraph.CGinterface import CS_to_CG
from core.engine.LayoutGenAlgos.fixed_floorplan_algorithms import fixed_floorplan_algorithms
from core.engine.InputParser.input_script import ScriptInputMethod
from core.engine.ConstrGraph.CGStructures import Vertex

from core.engine.LayoutEngine.cons_engine import New_layout_engine
from core.MDK.Design.layout_module_data import ModuleDataCornerStitch
from core.SolBrowser.cs_solution_handler import pareto_solutions,export_solutions
from core.model.electrical.electrical_mdl.cornerstitch_API import ElectricalMeasure
from core.model.thermal.cornerstitch_API import ThermalMeasure

def export_solution_layout_attributes(sol_path=None,solutions=None,size=[0,0],dbunit=1000): # function for exporting individual solution components
    
    layout_solutions = []
    for solution in solutions:
        layout_solutions.append(solution.cs_solution)
    parameters=solutions[0].parameters
    performance_names=list(parameters.keys())
    for i in range(len(performance_names)):
        if 'Perf_1' in performance_names[i]:
            performance_names[i]= 'Solution Index'
    
    for i in range(len(solutions)):
        item='Solution_'+str(solutions[i].solution_id)
        
        file_name = sol_path + item + '.csv'
        
        with open(file_name, 'w', newline='') as my_csv:
            csv_writer = csv.writer(my_csv, delimiter=',')
            if len (performance_names) >=2: # Multi (2) objectives optimization
                csv_writer.writerow(["Size", performance_names[0], performance_names[1]])
                
                try:
                    Perf_1 = solutions[i].parameters[performance_names[0]]
                    Perf_2 =  solutions[i].parameters[performance_names[1]]
                except:
                    Perf_1 = 3000
                    Perf_2 =  3000
                data = [size, Perf_1, Perf_2]
            else: # Single objective eval
                csv_writer.writerow(["Size", performance_names[0]])
                Size = size
                Perf_1 = solutions[i].parameters[performance_names[0]]
                data = [Size, Perf_1]

            csv_writer.writerow(data)
            
            
            
            for layer_sol in layout_solutions[i].layer_solutions:
                
                if size[0]>dbunit:
                    data=[layer_sol.name,size[0]/dbunit,size[1]/dbunit]
                else:
                    data=[layer_sol.name,size[0],size[1]]
                csv_writer.writerow(data)
                csv_writer.writerow(["Component_Name", "x_coordinate", "y_coordinate", "width", "length"])
                
                for k,v in layer_sol.abstract_infos[layer_sol.name]['rect_info'].items():
                    k=k.split('.')[0]
                    if v.width==1:v.width*=1000
                    if v.height==1:v.height*=1000
                    layout_data = [k, v.x/dbunit, v.y/dbunit, v.width/dbunit, v.height/dbunit]
                    csv_writer.writerow(layout_data)
        
        my_csv.close()
        print("Export Complete")

def opt_choices(algorithm=None): # for step-by-step mode option.
    
    if algorithm==None:
        choices = ["NG-RANDOM", "NSGAII", "WS", "SA"]
        print("Enter a mode below to choose an optimization algorithm")
        print("List of choices:")
        for mode_id in range(len(choices)):
            print("+mode id:", mode_id, "--> algorithm:", choices[mode_id])
        cont = True
        while cont:
            try:
                id = int(input("Enter selected id here:"))
            except:
                cont = True
            if id in range(4):
                return choices[id]
    else:
        return algorithm





def eval_single_layout(layout_engine=None, layout_data=None, apis={}, measures=[], module_info=None): # single (initial) layout evaluation

    opt_problem = new_engine_opt(engine=layout_engine, W=layout_engine.init_size[0], H=layout_engine.init_size[1],
                                 seed=None, level=2, method=None, apis=apis, measures=measures)

    results = opt_problem.eval_layout(module_info)
    measure_names = []
    for m in measures:
        measure_names.append(m.name)
    Solutions=[]
    name='initial_input_layout'
    solution = CornerStitchSolution(name=name, index=0)
    solution.params = dict(list(zip(measure_names, results)))  # A dictionary formed by result and measurement name
    solution.layout_info = layout_data
    solution.abstract_info = solution.form_abs_obj_rect_dict()
    Solutions.append(solution)
    print("Performance_results",results)
    return Solutions

def update_PS_solution_data(solutions=None,module_info=None, opt_problem=None, measure_names=[], perf_results=[]):
    '''
    :param solutions: list of PS solutions object
    :param module_info: list of module data info
    :param opt_problem: optimization object for different modes
    :param measure_names: list of performance names
    :param perf_results: if in data collection mode
    :param module_info: list of ModuleDataCornerStitch objects
    :return:
    '''
    updated_solutions= []
    start=time.time()
    for i in range(len(solutions)):

        if opt_problem != None:  # Evaluation mode

            results = opt_problem.eval_3D_layout(module_data=module_info[i], solution=solutions[i],sol_len=len(solutions))
            df = pd.DataFrame.from_dict(opt_problem.multiport_result)
            
        else:
            results = perf_results[i]

        
        solutions[i].parameters = dict(list(zip(measure_names, results)))  # A dictionary formed by result and measurement name
        if opt_problem.e_api!= None:
            if opt_problem.e_api.e_mdl != "FastHenry" or len(solutions)==1:
                print("Added Solution_", solutions[i].solution_id,"Perf_values: ", solutions[i].parameters)
        
<<<<<<< HEAD
    if opt_problem.e_api.e_mdl == "FastHenry" and len(solutions)>1:
        e_results = opt_problem.e_api.parallel_run(solutions)
        type_= 1# opt_problem.e_api.measure[0].measure

        for i in range(len(solutions)):
            s=solutions[i]
            value=e_results[i][type_]
            for m_name,value_ in s.parameters.items():
                if value_==-1:
                    s.parameters[m_name]=value

            print("Added Solution_", solutions[i].solution_id,"Perf_values: ", solutions[i].parameters)
=======
            if opt_problem.e_api.e_mdl == "FastHenry" and len(solutions)>1:
                e_results = opt_problem.e_api.parallel_run(solutions)
                type_= opt_problem.e_api.measure[0].measure

                for i in range(len(solutions)):
                    s=solutions[i]
                    value=e_results[i][type_]
                    for m_name,value_ in s.parameters.items():
                        if value_==-1:
                            s.parameters[m_name]=value

                    print("Added Solution_", solutions[i].solution_id,"Perf_values: ", solutions[i].parameters)
>>>>>>> da83762e
        
    print("Perf_eval_time",time.time()-start)
    return solutions



def get_seed(seed=None): # for step-by-step approach
    if seed == None:
        seed = input("Enter randomization seed:")
        try:
            seed = int(seed)
        except:
            print("Please enter an integer")
    return seed

def get_params(num_layouts=None,num_disc =None,temp_init = None, alg=None): # for step-by-step approach
    params = []
    if num_layouts == None:
        if alg == 'NG-RANDOM' or alg == 'LAYOUT_GEN':
            print("Enter desired number of solutions:")
        elif alg=="WS":
            print("Enter number of maximum iterations:")
        elif alg == 'SA':
            print("Enter number of steps: ")
        elif alg == 'NSGAII':
            print("Enter desired number of generations:")
        num_layouts = input()
        try:
            num_layouts = int(num_layouts)
        except:
            print("Please enter an integer")
    params.append(num_layouts)

    if alg == 'WS' and num_disc == None:
        print("Enter number of interval for weights to the objectives:")
        num_disc = input()
        try:
            num_disc = int(num_disc)
        except:
            print("Please enter an integer")
    params.append(num_disc)
    if alg == "SA" and temp_init==None:
        print("Enter initial temperature (High):")
        temp_init = input()
        try:
            temp_init = float(temp_init)
        except:
            print("Please enter a valid Temperature")
    params.append(temp_init)
    return params

def get_dims(floor_plan = None,dbunit=1000): # for step-by-step approach
    if floor_plan==None:
        print("Enter information for Fixed-sized layout generation")
        print("Floorplan Width:")
        width = input()
        width = float(width) * dbunit
        print("Floorplan Height:")
        height = input()
        height = float(height) * dbunit
        return [width,height]
    else:
        width = floor_plan[0]*dbunit
        height = floor_plan[1]*dbunit
        return [width, height]




def generate_optimize_layout(structure=None, mode=0, optimization=True,rel_cons=None, db_file=None,fig_dir=None,sol_dir=None,plot=None, apis={}, measures=[],seed=None,
                             num_layouts = None,num_gen= None , num_disc=None,max_temp=None,floor_plan=None,algorithm=None, dbunit=1000):
    '''

    :param structure: 3D structure object
    :param mode: 0->2 : 0 --> min-sized layout, 1--> variable-sized layout, 2--> fixed-sized layout
    :param optimization: (or evaluation for mode 0) set to be True for layout evaluation
    :param rel_cons: True if reliability constraints are there or False
    
    :param db_file: database file to store the layout info
    :param fig_dir: Figure saving directory (from macro script)
    :param sol_dir: Solution information saving directory (from macro script)
    :param plot: True if want to plot layouts or False
    :param apis: {'E':e_api,'T':t_api} some apis for electrical and thermal models
    :param measures: list of measure objects
    # Below are some macro mode params:
    :param seed: int -- provide a seed for layout generation used in all methods(macro mode)
    :param floor_plan: [float, float] -- provide width and height values for fix floor plan layout generation mode
    # ALGORITHM PARAMS
    :param algorithm str -- type of algorithm NG-RANDOM,NSGAII,WS,SA
    :param num_layouts int -- provide a number of layouts used in NG RANDOM and WS(macro mode)
    :param num_gen int -- provide a number of generations used in NSGAII (macro mode)
    :param num_disc -- provide a number for intervals to create weights for objectives WS (macro mode)
    :param max_temp -- provide a max temp param for SA (macro mode)
    :return: list of CornerStitch Solution objects
    '''
    

    
    measure_names = [None,None] # currently assuming two objectives only
    if len(measures)>0:
        for m in measures:
            if isinstance(m,ElectricalMeasure):
                measure_names[0]=m.name
            if isinstance(m,ThermalMeasure):
                measure_names[1]=m.name
    else:
        measure_names=["perf_1","perf_2"]

    if mode == 0: # Minimum-sized layout generation

        structure,cg_interface=get_min_size_sol_info(structure=structure,dbunit=dbunit)
        
        if structure.via_connected_layer_info!=None:
            # assign locations to each sub_root nodes (via nodes)
            for child in structure.root_node_h.child:
                child.set_min_loc()
            for child in structure.root_node_v.child:    
                child.set_min_loc()
                
            for via_name, sub_root_node_list in structure.interfacing_layer_nodes.items():               
                for node in sub_root_node_list:
                    node.set_min_loc()

            for via_name, sub_root_node_list in structure.interfacing_layer_nodes.items():
                sub_root=sub_root_node_list # root of each via connected layes subtree
                
                for i in range(len(structure.layers)):
                    if structure.layers[i].new_engine.Htree.hNodeList[0].parent==sub_root[0] and structure.layers[i].new_engine.Vtree.vNodeList[0].parent==sub_root[1]:
                        structure.layers[i].forward_cg.minLocationH[sub_root[0].id]=sub_root[0].node_min_locations
                        structure.layers[i].forward_cg.minLocationV[sub_root[1].id]=sub_root[1].node_min_locations
                        structure.layers[i].forward_cg.minX[sub_root[0].id]=sub_root[0].node_min_locations
                        structure.layers[i].forward_cg.minY[sub_root[1].id]=sub_root[1].node_min_locations
                        structure.layers[i].min_location_h,structure.layers[i].min_location_v=structure.layers[i].forward_cg.minValueCalculation(structure.layers[i].forward_cg.hcs_nodes,structure.layers[i].forward_cg.vcs_nodes,mode)
                        
                
        else: # handling 2D layer only (no via case)
            sub_tree_root=[structure.root_node_h,structure.root_node_v] # root of each via connected layes subtree
        
            for i in range(len(structure.layers)):
                if structure.layers[i].new_engine.Htree.hNodeList[0].parent==sub_tree_root[0] and structure.layers[i].new_engine.Vtree.vNodeList[0].parent==sub_tree_root[1]:
                    structure.layers[i].forward_cg.minLocationH[sub_tree_root[0].id]=sub_tree_root[0].node_min_locations
                    structure.layers[i].forward_cg.minLocationV[sub_tree_root[1].id]=sub_tree_root[1].node_min_locations
                    structure.layers[i].forward_cg.minX[sub_tree_root[0].id]=sub_tree_root[0].node_min_locations
                    structure.layers[i].forward_cg.minY[sub_tree_root[1].id]=sub_tree_root[1].node_min_locations    
                    structure.layers[i].min_location_h,structure.layers[i].min_location_v=structure.layers[i].forward_cg.minValueCalculation(structure.layers[i].forward_cg.hcs_nodes,structure.layers[i].forward_cg.vcs_nodes,mode)

        
        
        module_data=structure.module_data
        bw_type=None
        for i in range(len(structure.layers)):

            if structure.layers[i].bondwires!=None:
                for wire in structure.layers[i].bondwires:
                    bw_type=wire.cs_type
                    break
            
            CS_SYM_information, Layout_Rects = cg_interface.update_min(structure.layers[i].min_location_h, structure.layers[i].min_location_v, structure.layers[i].new_engine.init_data[1], structure.layers[i].bondwires,structure.layers[i].origin,dbunit)
           
            CS_SYM_Updated = {}
            for rect in Layout_Rects:
                if rect[4] == 'EMPTY':
                    size=(rect[2] * dbunit,rect[3] * dbunit)
                    break
            CS_SYM_Updated[size] = CS_SYM_information
            cs_sym_info = [CS_SYM_Updated]  
            structure.layers[i].updated_cs_sym_info.append(cs_sym_info)
            structure.layers[i].layer_layout_rects.append(Layout_Rects)

            cs_islands_up = structure.layers[i].new_engine.update_islands(CS_SYM_information, structure.layers[i].min_location_h, structure.layers[i].min_location_v, structure.layers[i].new_engine.init_data[2],
                                                                          structure.layers[i].new_engine.init_data[3])
            
            
            
            module_data.islands[structure.layers[i].name]=cs_islands_up
            module_data.footprint[structure.layers[i].name]=size # (wdith, height)
        module_data.solder_attach_info=structure.solder_attach_required
        md_data=[module_data]
        
        Solutions = []
        index=0
        solution = CornerStitchSolution(index=0)
        solution.module_data=module_data #updated module data is in the solution
        for f in os.listdir(sol_dir):
            if '.csv' in f:
                os.remove(os.path.join(dir, f))
        for i in range(len(structure.layers)):
            
            structure.layers[i].layout_info= structure.layers[i].updated_cs_sym_info[0][0]
            structure.layers[i].abstract_info= structure.layers[i].form_abs_obj_rect_dict()
            layer_sol=LayerSolution(name=structure.layers[i].name)
            layer_sol.layout_plot_info=structure.layers[i].layout_info
            layer_sol.abstract_infos=structure.layers[i].abstract_info
            layer_sol.layout_rects=structure.layers[i].layer_layout_rects
            layer_sol.min_dimensions=structure.layers[i].new_engine.min_dimensions
            layer_sol.export_layer_info(sol_path=sol_dir,id=index)
            layer_sol.update_objects_3D_info(initial_input_info=structure.layers[i].initial_layout_objects_3D)
            solution.layer_solutions.append(layer_sol)
       
        Solutions.append(solution)
        db = db_file
        count = None
        if db != None:
            for i in range(len(Solutions)):
                for j in range(len(solution.layer_solutions)):
                    size=list(solution.layer_solutions[i].layout_plot_info.keys())[0]
                    size=[size[0] / dbunit, size[1] / dbunit]
                    
                    structure.save_layouts(Layout_Rects=solution.layer_solutions[j].layout_rects[0],layer_name=solution.layer_solutions[j].name,min_dimensions=solution.layer_solutions[j].min_dimensions,count=i, db=db,bw_type=bw_type,size=size)
        
        if plot:
            sol_path = fig_dir + '/Mode_0'
            if not os.path.exists(sol_path):
                os.makedirs(sol_path)
            for solution in Solutions:
                for i in range(len(solution.layer_solutions)):
                    size=list(solution.layer_solutions[i].layout_plot_info.keys())[0]

                    print("Min-size", solution.layer_solutions[i].name,size[0] / dbunit, size[1] / dbunit)
                    solution.layout_plot(layout_ind=solution.index, layer_name= solution.layer_solutions[i].name,db=db_file, fig_dir=sol_path, bw_type=bw_type)

            if len((solution.layer_solutions))>1: # plotting all layers on a single figure to see if vias are aligned
                for solution in Solutions:
                    all_patches=[]
                    all_colors=['blue','red','green','yellow','pink','violet']
                    for i in range(len(solution.layer_solutions)):
                        size=list(solution.layer_solutions[i].layout_plot_info.keys())[0]
                        alpha=(i)*1/len(solution.layer_solutions)
                        color=all_colors[i]
                        label='Layer '+str(i+1)
                        patches,ax_lim=solution.layout_plot(layout_ind=solution.index, layer_name= solution.layer_solutions[i].name,db=db_file, fig_dir=sol_path, bw_type=bw_type, all_layers=True,a=0.9-alpha,c=color,lab=label)                        
                        patches[0].label=label
                        all_patches+=patches
                    solution.plot_all_layers(all_patches= all_patches,sol_ind=solution.index, sol_path=sol_path, ax_lim=ax_lim)
        
        PS_solutions=[] #  PowerSynth Generic Solution holder
        for i in range(len(Solutions)):
            solution=Solutions[i]
            sol=PSSolution(solution_id=solution.index, module_data = solution.module_data)
            sol.make_solution(mode=mode,cs_solution=solution,module_data=solution.module_data)
            sol.cs_solution=solution
            plot_solution_structure(sol)
            PS_solutions.append(sol)

        #------------------------for debugging---------------------------#
        '''
        for sol in PS_solutions:
            for f in sol.features_list:
                f.printFeature()
            plot_solution_structure(sol)
        '''
        #----------------------------------------------------------------
        if optimization==True:

            opt_problem = new_engine_opt( seed=None,level=mode, method=None,apis=apis, measures=measures)
            PS_solutions = update_PS_solution_data(solutions=PS_solutions,module_info=md_data, opt_problem=opt_problem,measure_names=measure_names)
            

        else:
            results=[None,None]
            for solution in PS_solutions:
                solution.parameters={'Perf_1': None, 'Perf_2': None}
        
        return PS_solutions


    elif mode == 1:
        # Layout generation only
        params = get_params(num_layouts=num_layouts,alg='LAYOUT_GEN')
        num_layouts = params[0]
        seed = get_seed(seed)
        structure_variable,cg_interface=variable_size_solution_generation(structure=structure,num_layouts=num_layouts,mode=mode,seed=seed) # key function for layout generation
        layer_solutions=[]
        width=0
        height=0
        bw_type=None
        for i in range(len(structure.layers)):
            if structure.layers[i].bondwires!=None:
                    for wire in structure.layers[i].bondwires:
                        bw_type=wire.cs_type
                        break
            
            
            for j in range(len(structure.layers[i].mode_1_location_h)):
                
                CS_SYM_Updated = []
                
                CS_SYM_Updated1, Layout_Rects1 = cg_interface.update_min(structure_variable.layers[i].mode_1_location_h[j],
                                                                    structure_variable.layers[i].mode_1_location_v[j],
                                                                    structure_variable.layers[i].new_engine.init_data[1],
                                                                    structure_variable.layers[i].bondwires,origin=structure_variable.layers[i].origin,
                                                                    s=dbunit)
                CS_SYM_info = {}
                for rect in Layout_Rects1:
                    if rect[4] == 'EMPTY':
                        size=(rect[2] * dbunit,rect[3] * dbunit)
                        break 
                CS_SYM_info[size] = CS_SYM_Updated1
                if size[0]>width:
                    width=size[0]
                if size[1]>height:
                    height=size[1]

                CS_SYM_Updated.append(CS_SYM_info)
                structure.layers[i].updated_cs_sym_info.append(CS_SYM_Updated)
                structure.layers[i].layer_layout_rects.append(Layout_Rects1)
                cs_islands_up = structure.layers[i].new_engine.update_islands(CS_SYM_Updated1,
                                                                                structure.layers[i].mode_1_location_h[j],
                                                                                structure.layers[i].mode_1_location_v[j],
                                                                                structure.layers[
                                                                                    i].new_engine.init_data[2],
                                                                                structure.layers[
                                                                                    i].new_engine.init_data[3])

                structure.layers[i].cs_islands_up.append(cs_islands_up)


        Solutions = [] # list of CornerStitchSolution objects
        md_data=[] #list of ModuleDataCornerStitch objects
        for k in range((num_layouts)):
            solution = CornerStitchSolution(index=k)
            module_data=copy.deepcopy(structure.module_data)
            module_data.solder_attach_info=structure.solder_attach_required
            for i in range(len(structure.layers)):
                structure.layers[i].layout_info= structure.layers[i].updated_cs_sym_info[k][0]
                fp_size=list(structure.layers[i].layout_info.keys())[0]
                structure.layers[i].abstract_info= structure.layers[i].form_abs_obj_rect_dict()
                layer_sol=LayerSolution(name=structure.layers[i].name)
                layer_sol.layout_plot_info=structure.layers[i].layout_info
                layer_sol.abstract_infos=structure.layers[i].abstract_info
                layer_sol.layout_rects=structure.layers[i].layer_layout_rects[k]
                layer_sol.min_dimensions=structure.layers[i].new_engine.min_dimensions
                layer_sol.export_layer_info(sol_path=sol_dir,id=k)
                layer_sol.update_objects_3D_info(initial_input_info=structure.layers[i].initial_layout_objects_3D)
                solution.layer_solutions.append(layer_sol)
                module_data.islands[structure.layers[i].name]=structure.layers[i].cs_islands_up[k]
                module_data.footprint[structure.layers[i].name]=layer_sol.abstract_infos[structure.layers[i].name]['Dims'] # (wdith, height)

            solution.module_data=module_data #updated module data is in the solution
            solution.floorplan_size=list(fp_size)
            solution.module_data=module_data
            Solutions.append(solution)
            md_data.append(solution.module_data)


        db = db_file
        count = None
        if db != None:
            for i in range(len(Solutions)):
                solution=Solutions[i]
                for j in range(len(solution.layer_solutions)):
                    size=list(solution.layer_solutions[j].layout_plot_info.keys())[0]
                    size=[size[0] / dbunit, size[1] / dbunit]
                    structure.save_layouts(Layout_Rects=solution.layer_solutions[j].layout_rects,layer_name=solution.layer_solutions[j].name,min_dimensions=solution.layer_solutions[j].min_dimensions,count=solution.index, db=db,bw_type=bw_type,size=size )
        if plot:
            sol_path = fig_dir + '/Mode_1'
            if not os.path.exists(sol_path):
                os.makedirs(sol_path)
            for solution in Solutions:
                print("Variable_sized solution", solution.index,solution.floorplan_size[0] / dbunit, solution.floorplan_size[1] / dbunit)
                for i in range(len(solution.layer_solutions)):

                    size=list(solution.layer_solutions[i].layout_plot_info.keys())[0]

                    solution.layout_plot(layout_ind=solution.index, layer_name= solution.layer_solutions[i].name,db=db_file, fig_dir=sol_path,bw_type=bw_type)

        
            if len(solution.layer_solutions)>1:
                for solution in Solutions:
                    all_patches=[]
                    all_colors=['blue','red','green','yellow','pink','violet']
                    for i in range(len(solution.layer_solutions)):
                        size=list(solution.layer_solutions[i].layout_plot_info.keys())[0]
                        alpha=(i)*1/len(solution.layer_solutions)
                        color=all_colors[i]
                        label='Layer '+str(i+1)
                        patches,ax_lim=solution.layout_plot(layout_ind=solution.index, layer_name= solution.layer_solutions[i].name,db=db_file, fig_dir=sol_path, bw_type=bw_type, all_layers=True,a=0.9-alpha,c=color,lab=label)
                        patches[0].label=label
                        all_patches+=patches
                    solution.plot_all_layers(all_patches= all_patches,sol_ind=solution.index, sol_path=sol_path, ax_lim=ax_lim)
            
        
        PS_solutions=[] #  PowerSynth Generic Solution holder

        for i in range(len(Solutions)):
            solution=Solutions[i]
            sol=PSSolution(solution_id=solution.index,module_data=solution.module_data)
            sol.cs_solution=solution           
            sol.make_solution(mode=mode,cs_solution=solution,module_data=solution.module_data)
            PS_solutions.append(sol)


        if optimization==True:
                opt_problem = new_engine_opt( seed=None,level=mode, method=None,apis=apis, measures=measures)
                Solutions = update_PS_solution_data(solutions=PS_solutions,module_info=md_data, opt_problem=opt_problem,measure_names=measure_names)
        else:
            for solution in PS_solutions:
                solution.parameters={'Perf_1':None,'Perf_2':None}

        return PS_solutions

        

    elif mode == 2:

        width,height =get_dims(floor_plan=floor_plan)
        seed = get_seed(seed)
        params = get_params(num_layouts=num_layouts, alg=algorithm)
        num_layouts=params[0]
        
        
        if optimization == True:
            start=time.time()
            if algorithm=='NSGAII':
                structure_sample,cg_interface_sample=fixed_size_solution_generation(structure=structure,mode=mode,num_layouts=1,seed=seed,floor_plan=[width,height],Random=False)
                structure_sample.get_design_strings()    
                opt_problem = new_engine_opt( seed=seed,level=mode, method=algorithm,apis=apis, measures=measures,num_gen=num_layouts)
                opt_problem.num_measure = 2  # number of performance metrics
                opt_problem.optimize(structure=structure_sample,cg_interface=cg_interface_sample,Random=False,num_layouts=num_layouts,floorplan=[width,height],db_file=db_file,sol_dir=sol_dir,fig_dir=fig_dir,dbunit=dbunit,measure_names=measure_names)
                PS_solutions=opt_problem.solutions
                runtime=opt_problem.sol_gen_runtime
                eval_time=opt_problem.eval_time
                print("Gen_time",runtime)
                print("Eval",eval_time)
            else:
                strt_random=time.time()
                structure_fixed,cg_interface=fixed_size_solution_generation(structure=structure,mode=mode,num_layouts=num_layouts,seed=seed,floor_plan=[width,height])
                end_random=time.time()-start
                PS_solutions,md_data=update_sols(structure=structure_fixed,cg_interface=cg_interface,mode=mode,num_layouts=num_layouts,db_file=db_file,fig_dir=fig_dir,sol_dir=sol_dir,plot=plot,dbunit=dbunit)
                opt_problem = new_engine_opt( seed=None,level=mode, method=None,apis=apis, measures=measures)
                start_random_eval=time.time()
                Solutions = update_PS_solution_data(solutions=PS_solutions,module_info=md_data, opt_problem=opt_problem,measure_names=measure_names)
                end_random_eval=time.time()-start_random_eval
                print("Eval",end_random_eval)
                print("Random_generation",end_random)
                
        
            
                

        else:
            #layout generation only 
            start=time.time()
            structure_fixed,cg_interface=fixed_size_solution_generation(structure=structure,mode=mode,num_layouts=num_layouts,seed=seed,floor_plan=[width,height])
            PS_solutions,md_data=update_sols(structure=structure_fixed,cg_interface=cg_interface,mode=mode,num_layouts=num_layouts,db_file=db_file,fig_dir=fig_dir,sol_dir=sol_dir,plot=plot,dbunit=dbunit)      
            for solution in PS_solutions:
                solution.parameters={'Perf_1':None,'Perf_2':None}
                
            end=time.time()
            gen_time=end-start
        
        return PS_solutions



def get_min_size_sol_info(structure=None, dbunit=1000): # function to generate minimum-sized solution

    cg_interface=CS_to_CG(cs_type_map=structure.cs_type_map,min_enclosure_bw=structure.min_enclosure_bw)
    if structure.via_connected_layer_info!=None:
        for via_name, sub_root_node_list in structure.sub_roots.items():
            sub_tree_root=sub_root_node_list # root of each via connected layes subtree
            # in the sub_tree_root, there will be only bounday coordinates and via coordinates. All other coordinates will be evaluated in interfacing layer
            sub_tree_root[0].ZDL+=sub_tree_root[0].boundary_coordinates
            sub_tree_root[1].ZDL+=sub_tree_root[1].boundary_coordinates
            sub_tree_root[0].ZDL+=sub_tree_root[0].via_coordinates
            sub_tree_root[1].ZDL+=sub_tree_root[1].via_coordinates
            sub_tree_root[0].ZDL=list(set(sub_tree_root[0].ZDL))
            sub_tree_root[0].ZDL.sort()
            sub_tree_root[0].create_vertices()
            sub_tree_root[1].ZDL=list(set(sub_tree_root[1].ZDL))
            sub_tree_root[1].ZDL.sort()
            sub_tree_root[1].create_vertices()
            interfacing_layer_node_lists=[]
            interfacing_layer_node_h=[]
            interfacing_layer_node_v=[]
            for node in sub_tree_root[0].child:
                interfacing_layer_node_h.append(node)
            for node in sub_tree_root[1].child:
                interfacing_layer_node_v.append(node)
            for i in range(len(interfacing_layer_node_h)):
                hor_tree_node=interfacing_layer_node_h[i]
                ver_tree_node=interfacing_layer_node_v[i]
                if hor_tree_node.id==ver_tree_node.id:
                    pair=[hor_tree_node,ver_tree_node]
                    interfacing_layer_node_lists.append(pair)

            for sub_root in interfacing_layer_node_lists:
                structure.sub_tree_root_handler(cg_interface=cg_interface,root=sub_root,dbunit=dbunit) #getting constraint graph created from bottom -to-top (upto via root node)
                for i in range(len(structure.layers)):
                    if structure.layers[i].new_engine.Htree.hNodeList[0].parent==sub_root[0] and structure.layers[i].new_engine.Vtree.vNodeList[0].parent==sub_root[1]:

                        for node_id,ZDL_H in (structure.layers[i].forward_cg.x_coordinates.items()):
                            if node_id==sub_root[0].id:
                                sub_root[0].ZDL+=ZDL_H
                                
                                
                            elif node_id==structure.layers[i].new_engine.Htree.hNodeList[0].id:
                                sub_root[0].ZDL+=ZDL_H
                            
                            
                        
                        for node_id,ZDL_V in (structure.layers[i].forward_cg.y_coordinates.items()):
                            if node_id==sub_root[1].id:
                                sub_root[1].ZDL+=ZDL_V
                                
                            
                            elif node_id==structure.layers[i].new_engine.Vtree.vNodeList[0].id:
                                sub_root[1].ZDL+=ZDL_V
        
                sub_root[0].ZDL=list(set(sub_root[0].ZDL))
                sub_root[0].ZDL.sort()
                sub_root[1].ZDL=list(set(sub_root[1].ZDL))
                sub_root[1].ZDL.sort()
                
                structure.create_interfacing_layer_forward_cg(sub_root) 
           
            
            if len(sub_tree_root[0].vertices)>0 and len(sub_tree_root[0].edges)>0:
                sub_tree_root[0].create_forward_cg(constraint_info='MinHorSpacing')
            if len(sub_tree_root[1].vertices)>0 and len(sub_tree_root[1].edges)>0:
                sub_tree_root[1].create_forward_cg(constraint_info='MinVerSpacing')
           
        structure.root_node_h.calculate_min_location()
        structure.root_node_v.calculate_min_location()
    else: # no via connected layers (2D Case)
        root=[structure.root_node_h,structure.root_node_v]
        structure.sub_tree_root_handler(cg_interface=cg_interface,root=root,dbunit=dbunit) #getting constraint graph created from bottom -to-top (upto root node)
        
        if structure.layers[0].new_engine.Htree.hNodeList[0].parent==root[0] and structure.layers[0].new_engine.Vtree.vNodeList[0].parent==root[1]:

            for node_id,ZDL_H in list(structure.layers[0].forward_cg.x_coordinates.items()):
                    if node_id==root[0].id:
                        root[0].ZDL+=ZDL_H
                        root[0].ZDL=list(set(root[0].ZDL))
                        root[0].ZDL.sort()
                        break
            
            for node_id,edgelist in list(structure.layers[0].forward_cg.edgesh_forward.items()):
                if node_id==root[0].id:
                    root[0].edges+=edgelist
                    break
                
            for node_id,ZDL_V in list(structure.layers[0].forward_cg.y_coordinates.items()):
                if node_id==root[1].id:
                    root[1].ZDL+=ZDL_V
                    root[1].ZDL=list(set(root[1].ZDL))
                    root[1].ZDL.sort()
                    break
            for node_id,edgelist in list(structure.layers[0].forward_cg.edgesv_forward.items()):
                if node_id==root[1].id:
                    root[1].edges+=edgelist
                    break

        structure.root_node_h.calculate_min_location()
        structure.root_node_v.calculate_min_location()

    #assuming all layers have same footprint size.    
    structure.root_node_h.node_min_locations=structure.root_node_h.node_locations
    structure.root_node_v.node_min_locations=structure.root_node_v.node_locations
   

    return structure,cg_interface

def get_unique_edges(edge_list=None):
    '''
    edge_list: list of edges of HCG/VCG.
    Returns unique edges within same vertices
    '''

    removed_edges=[]
    for edge1 in edge_list:
        for edge2 in edge_list:
            if edge2!=edge1:
                if edge2.source==edge1.source and edge2.dest==edge1.dest and edge2.constraint==edge1.constraint:

                    if edge2.comp_type!='Device' and edge2 not in removed_edges:
                        
                        removed_edges.append(edge2)

    for edge in edge_list:
        if edge in removed_edges:           
            edge_list.remove(edge)

    return edge_list





def variable_size_solution_generation(structure=None,num_layouts=None,Random=None,algorithm=None,mode=None,seed=None,dbunit=1000):
    '''
    :param structure: 3D structure object
    :param num_layouts int -- provide a number of layouts used in NG RANDOM(macro mode)
    :param seed -- randomization seed

    returns structure with variable floorplan sized solutions

    '''

    structure,cg_interface=get_min_size_sol_info(structure=structure,dbunit=dbunit)  # gets minimum-sized floorplan evaluation (bottom-up constraint propagation only)
    ZDL_H = {}
    ZDL_V = {}
    for k, v in structure.root_node_h.node_min_locations.items():
        ZDL_H[k] = v
    for k, v in structure.root_node_v.node_min_locations.items():
        ZDL_V[k] = v

    MIN_X = {}
    MIN_Y = {}
    for k, v in ZDL_H.items():
        MIN_X[list(ZDL_H.keys()).index(k)] = v
    for k, v in ZDL_V.items():
        MIN_Y[list(ZDL_V.keys()).index(k)] = v

    max_x = max(MIN_X.values())  # finding minimum width of the floorplan
    max_y = max(MIN_Y.values())  # finding minimum height of the floorplan
    XLoc = list(MIN_X.keys())
    YLoc = list(MIN_Y.keys())

    Min_X_Loc = {}
    Min_Y_Loc = {}

    XLoc.sort()
    YLoc.sort()
    Min_X_Loc[len(XLoc) - 1] = max_x
    Min_Y_Loc[len(YLoc) - 1] = max_y
    
    width=max_x
    height=max_y
    
    for k, v in Min_X_Loc.items():  # checking if the given width is greater or equal minimum width

        if width >= v:

            Min_X_Loc[k] = width
        else:
            print("Enter Width greater than or equal Minimum Width")
            return
    for k, v in Min_Y_Loc.items():  # checking if the given height is greater or equal minimum width
        if height >= v:

            Min_Y_Loc[k] = height
        else:
            print("Enter Height greater than or equal Minimum Height")
            return
    Min_X_Loc[0] = 0
    Min_Y_Loc[0] = 0
    # sorting the given locations based on the graph vertices in ascending order
    Min_X_Loc = collections.OrderedDict(sorted(Min_X_Loc.items()))
    Min_Y_Loc = collections.OrderedDict(sorted(Min_Y_Loc.items()))

    ZDL_H=[]
    ZDL_V=[]
    for vert in structure.root_node_h.vertices:
        ZDL_H.append(vert.coordinate)
    for vert in structure.root_node_v.vertices:
        ZDL_V.append(vert.coordinate)
    ZDL_H = list(set(ZDL_H))
    ZDL_H.sort()
    ZDL_V = list(set(ZDL_V))
    ZDL_V.sort()
    fixed_location_evaluation=fixed_floorplan_algorithms()
    fixed_location_evaluation.populate_attributes(structure.root_node_h,structure.root_node_v)
    
    edgesh_root=structure.root_node_h.edges
    edgesv_root=structure.root_node_v.edges

    
    structure.root_node_h.node_mode_2_locations,structure.root_node_v.node_mode_2_locations=fixed_location_evaluation.get_root_locations(ID=structure.root_node_h.id,edgesh=edgesh_root,ZDL_H=ZDL_H,edgesv=edgesv_root,ZDL_V=ZDL_V,level=mode,XLoc=Min_X_Loc,YLoc=Min_Y_Loc,seed=seed,num_solutions=num_layouts)
    

    mode=2 # since rest of the nodes in the tree has a fixed dimension.

    if structure.via_connected_layer_info!=None:
        for child in structure.root_node_h.child:
                child.set_min_loc()
                child.node_mode_2_locations[child.id]=[]
        for child in structure.root_node_v.child:
                child.set_min_loc()
                child.node_mode_2_locations[child.id]=[]

    for i in range(num_layouts):
        root_node_h_mode_2_location=structure.root_node_h.node_mode_2_locations[structure.root_node_h.id][i]
        root_node_v_mode_2_location=structure.root_node_v.node_mode_2_locations[structure.root_node_v.id][i]
        # assign locations to each sub_root nodes (via nodes)
        if structure.via_connected_layer_info!=None:
            root_X = {}
            root_Y = {}
            for k, v in root_node_h_mode_2_location.items():
                root_X[list(root_node_h_mode_2_location.keys()).index(k)] = v
            for k, v in root_node_v_mode_2_location.items():
                root_Y[list(root_node_v_mode_2_location.keys()).index(k)] = v

            node_mode_2_locations_h={}
            node_mode_2_locations_v={}
            for child in structure.root_node_h.child:

                for vertex_coord,location in child.node_min_locations.items():
                    if vertex_coord in root_node_h_mode_2_location:
                        node_mode_2_locations_h[vertex_coord]=root_X[list(root_node_h_mode_2_location.keys()).index(vertex_coord)]
                child.node_mode_2_locations[child.id].append(node_mode_2_locations_h)
                

            for child in structure.root_node_v.child:

                for vertex_coord,location in child.node_min_locations.items():
                    if vertex_coord in root_node_v_mode_2_location:
                        node_mode_2_locations_v[vertex_coord]=root_Y[list(root_node_v_mode_2_location.keys()).index(vertex_coord)]
                child.node_mode_2_locations[child.id].append(node_mode_2_locations_v)
                

    if structure.via_connected_layer_info!=None:
        for child in structure.root_node_h.child:
            child.get_fixed_sized_solutions(mode,Random=Random,seed=seed, N=num_layouts)
            
        for child in structure.root_node_v.child:
            child.get_fixed_sized_solutions(mode,Random=Random,seed=seed, N=num_layouts)

        for via_name, sub_root_node_list in structure.interfacing_layer_nodes.items():
            
            for node in sub_root_node_list:
                node.set_min_loc()
                
                node.vertices.sort(key= lambda x:x.index, reverse=False)
                ledge_dim=node.vertices[1].min_loc # minimum location of first vertex is the ledge dim
                node.get_fixed_sized_solutions(mode,Random=Random,seed=seed, N=num_layouts,ledge_dim=ledge_dim)
                
        for via_name, sub_root_node_list in structure.interfacing_layer_nodes.items():
            sub_root=sub_root_node_list # root of each via connected layes subtree
            
            for i in range(len(structure.layers)):
                if structure.layers[i].new_engine.Htree.hNodeList[0].parent==sub_root[0] and structure.layers[i].new_engine.Vtree.vNodeList[0].parent==sub_root[1]:
                    structure.layers[i].forward_cg.LocationH[sub_root_node_list[0].id]=sub_root_node_list[0].node_mode_2_locations[sub_root_node_list[0].id]
                    structure.layers[i].forward_cg.LocationV[sub_root_node_list[1].id]=sub_root_node_list[1].node_mode_2_locations[sub_root_node_list[1].id]
                  
                    structure.layers[i].mode_2_location_h= structure.layers[i].forward_cg.HcgEval( mode,Random=Random,seed=seed, N=num_layouts,algorithm=algorithm)
                    structure.layers[i].mode_2_location_v = structure.layers[i].forward_cg.VcgEval( mode,Random=Random,seed=seed, N=num_layouts,algorithm=algorithm)
                    mode_2_location_h,mode_2_location_v=structure.layers[i].forward_cg.minValueCalculation(structure.layers[i].forward_cg.hcs_nodes,structure.layers[i].forward_cg.vcs_nodes,mode)
                    
                    structure.layers[i].mode_1_location_h=mode_2_location_h
                    structure.layers[i].mode_1_location_v=mode_2_location_v
       
    else:# handles 2D/2.5D layouts
        sub_tree_root=[structure.root_node_h,structure.root_node_v] # root of each via connected layes subtree
        
        for node_id,location_list in sub_tree_root[0].node_mode_2_locations.items():
            for loc in location_list:
                location={}
                location[node_id]=[loc]
                sub_tree_root[0].node_mode_1_locations.append(location)
        for node_id,location_list in sub_tree_root[1].node_mode_2_locations.items():
            for loc in location_list:
                location={}
                location[node_id]=[loc]
                sub_tree_root[1].node_mode_1_locations.append(location)

        for j in range(len(sub_tree_root[0].node_mode_1_locations)):
            sub_tree_root[0].node_mode_2_locations=sub_tree_root[0].node_mode_1_locations[j]
            sub_tree_root[1].node_mode_2_locations=sub_tree_root[1].node_mode_1_locations[j]
            
            for i in range(len(structure.layers)):
                if structure.layers[i].new_engine.Htree.hNodeList[0].parent==sub_tree_root[0] and structure.layers[i].new_engine.Vtree.vNodeList[0].parent==sub_tree_root[1]:
                    structure.layers[i].forward_cg.LocationH[sub_tree_root[0].id]=sub_tree_root[0].node_mode_2_locations[sub_tree_root[0].id]
                    structure.layers[i].forward_cg.LocationV[sub_tree_root[1].id]=sub_tree_root[1].node_mode_2_locations[sub_tree_root[1].id]
                
                    structure.layers[i].mode_2_location_h= structure.layers[i].forward_cg.HcgEval( mode,Random=Random,seed=seed, N=num_layouts,algorithm=algorithm)
                    structure.layers[i].mode_2_location_v = structure.layers[i].forward_cg.VcgEval( mode,Random=Random,seed=seed, N=num_layouts,algorithm=algorithm)
                    mode_2_location_h,mode_2_location_v=structure.layers[i].forward_cg.minValueCalculation(structure.layers[i].forward_cg.hcs_nodes,structure.layers[i].forward_cg.vcs_nodes,mode)
                    
                    structure.layers[i].mode_1_location_h.append(mode_2_location_h[0])
                    structure.layers[i].mode_1_location_v.append(mode_2_location_v[0])
                
                
    return structure, cg_interface

def fixed_size_solution_generation(structure=None, mode=0, optimization=True,rel_cons=None, db_file=None,fig_dir=None,sol_dir=None,plot=None, apis={}, measures=[],seed=None,
                             num_layouts = None,num_gen= None , num_disc=None,max_temp=None,floor_plan=None,algorithm=None,Random=None,dbunit=1000):
    '''

    :param structure: 3D structure object
    :param mode: 0->3 see in cmd.py
    :param optimization: (or evaluation for mode 0) set to be True for layout evaluation
    :param db_file: database file to store the layout info
    :param apis: {'E':e_api,'T':t_api} some apis for electrical and thermal models
    :param measures: list of measure objects
    # Below are some macro mode params:
    :param seed: int -- provide a seed for layout generation used in all methods(macro mode)
    :param floor_plan: [int, int] -- provide width and height values for fix floor plan layout generation mode
    # ALGORITHM PARAMS
    :param algorithm str -- type of algorithm NG-RANDOM,NSGAII,WS,SA
    :param num_layouts int -- provide a number of layouts used in NG RANDOM and WS(macro mode)
    :param num_gen int -- provide a number of generations used in NSGAII (macro mode)
    :param num_disc -- provide a number for intervals to create weights for objectives WS (macro mode)
    :param max_temp -- provide a max temp param for SA (macro mode)

    :return: list of CornerStitch Solution objects
    '''
    width=floor_plan[0]
    height=floor_plan[1]
    structure,cg_interface=get_min_size_sol_info(structure=structure,dbunit=dbunit)
    ZDL_H = {}
    ZDL_V = {}
    for k, v in structure.root_node_h.node_min_locations.items():
        ZDL_H[k] = v
    for k, v in structure.root_node_v.node_min_locations.items():
        ZDL_V[k] = v

    MIN_X = {}
    MIN_Y = {}
    for k, v in ZDL_H.items():
        MIN_X[list(ZDL_H.keys()).index(k)] = v
    for k, v in ZDL_V.items():
        MIN_Y[list(ZDL_V.keys()).index(k)] = v
    
    
    max_x = max(MIN_X.values())  # finding minimum width of the floorplan
    max_y = max(MIN_Y.values())  # finding minimum height of the floorplan
    XLoc = list(MIN_X.keys())
    YLoc = list(MIN_Y.keys())

    Min_X_Loc = {}
    Min_Y_Loc = {}

    XLoc.sort()
    YLoc.sort()
    Min_X_Loc[len(XLoc) - 1] = max_x
    Min_Y_Loc[len(YLoc) - 1] = max_y
    if Random==False and num_layouts==1:
        width=max_x
        height=max_y


    for k, v in Min_X_Loc.items():  # checking if the given width is greater or equal minimum width

        if width >= v:
            
            Min_X_Loc[k] = width
        else:
            print("Enter Width greater than or equal Minimum Width")
            exit()
    for k, v in Min_Y_Loc.items():  # checking if the given height is greater or equal minimum width
        if height >= v:
            
            Min_Y_Loc[k] = height
        else:
            print("Enter Height greater than or equal Minimum Height")
            exit()
    Min_X_Loc[0] = 0
    Min_Y_Loc[0] = 0
    # sorting the given locations based on the graph vertices in ascending order
    Min_X_Loc = collections.OrderedDict(sorted(Min_X_Loc.items()))
    Min_Y_Loc = collections.OrderedDict(sorted(Min_Y_Loc.items()))
   
    ZDL_H=[]
    ZDL_V=[]
    for vert in structure.root_node_h.vertices:
        ZDL_H.append(vert.coordinate)
    for vert in structure.root_node_v.vertices:
        ZDL_V.append(vert.coordinate)
    ZDL_H = list(set(ZDL_H))
    ZDL_H.sort()
    ZDL_V = list(set(ZDL_V))
    ZDL_V.sort()
    #evaluating other vertices locations for root node
    fixed_location_evaluation=fixed_floorplan_algorithms()
    fixed_location_evaluation.populate_attributes(structure.root_node_h,structure.root_node_v)
    edgesh_root = structure.root_node_h.edges
    edgesv_root = structure.root_node_v.edges
    structure.root_node_h.node_mode_2_locations,structure.root_node_v.node_mode_2_locations=fixed_location_evaluation.get_root_locations(ID=structure.root_node_h.id,edgesh=edgesh_root,ZDL_H=ZDL_H,edgesv=edgesv_root,ZDL_V=ZDL_V,level=mode,XLoc=Min_X_Loc,YLoc=Min_Y_Loc,seed=seed,num_solutions=num_layouts)
    
    if structure.via_connected_layer_info!=None:
        for child in structure.root_node_h.child:
                child.set_min_loc()
                child.node_mode_2_locations[child.id]=[]
        for child in structure.root_node_v.child:
                child.set_min_loc()
                child.node_mode_2_locations[child.id]=[]
    
    for i in range(num_layouts):
        root_node_h_mode_2_location=structure.root_node_h.node_mode_2_locations[structure.root_node_h.id][i]
        root_node_v_mode_2_location=structure.root_node_v.node_mode_2_locations[structure.root_node_v.id][i]
        # assign locations to each sub_root nodes (via nodes)
        if structure.via_connected_layer_info!=None:
            root_X = {}
            root_Y = {}
            for k, v in root_node_h_mode_2_location.items():
                root_X[list(root_node_h_mode_2_location.keys()).index(k)] = v
            for k, v in root_node_v_mode_2_location.items():
                root_Y[list(root_node_v_mode_2_location.keys()).index(k)] = v

            node_mode_2_locations_h={}
            node_mode_2_locations_v={}
            for child in structure.root_node_h.child:

                for vertex_coord,location in child.node_min_locations.items():
                    if vertex_coord in root_node_h_mode_2_location:
                        node_mode_2_locations_h[vertex_coord]=root_X[list(root_node_h_mode_2_location.keys()).index(vertex_coord)]
                child.node_mode_2_locations[child.id].append(node_mode_2_locations_h)
            for child in structure.root_node_v.child:
                for vertex_coord,location in child.node_min_locations.items():
                    if vertex_coord in root_node_v_mode_2_location:
                        node_mode_2_locations_v[vertex_coord]=root_Y[list(root_node_v_mode_2_location.keys()).index(vertex_coord)]
                child.node_mode_2_locations[child.id].append(node_mode_2_locations_v)
                
    if structure.via_connected_layer_info!=None:
        for child in structure.root_node_h.child:
            child.get_fixed_sized_solutions(mode,Random=Random,seed=seed, N=num_layouts,algorithm=algorithm)
            
        for child in structure.root_node_v.child:
            child.get_fixed_sized_solutions(mode,Random=Random,seed=seed, N=num_layouts,algorithm=algorithm)
            
        for via_name, sub_root_node_list in structure.interfacing_layer_nodes.items():
            
            for node in sub_root_node_list:
                node.set_min_loc()
                
                node.vertices.sort(key= lambda x:x.index, reverse=False)
                ledge_dim=node.vertices[1].min_loc # minimum location of first vertex is the ledge dim
                node.get_fixed_sized_solutions(mode,Random=Random,seed=seed, N=num_layouts,ledge_dim=ledge_dim,algorithm=algorithm)

        for via_name, sub_root_node_list in structure.interfacing_layer_nodes.items():
            sub_root=sub_root_node_list # root of each via connected layes subtree
            
            for i in range(len(structure.layers)):
                if structure.layers[i].new_engine.Htree.hNodeList[0].parent==sub_root[0] and structure.layers[i].new_engine.Vtree.vNodeList[0].parent==sub_root[1]:
                    structure.layers[i].forward_cg.LocationH[sub_root_node_list[0].id]=sub_root_node_list[0].node_mode_2_locations[sub_root_node_list[0].id]
                    structure.layers[i].forward_cg.LocationV[sub_root_node_list[1].id]=sub_root_node_list[1].node_mode_2_locations[sub_root_node_list[1].id]
                    
                    structure.layers[i].mode_2_location_h= structure.layers[i].forward_cg.HcgEval( mode,Random=Random,seed=seed, N=num_layouts,algorithm=algorithm)
                    structure.layers[i].mode_2_location_v = structure.layers[i].forward_cg.VcgEval( mode,Random=Random,seed=seed, N=num_layouts,algorithm=algorithm)
                    
                    structure.layers[i].mode_2_location_h,structure.layers[i].mode_2_location_v=structure.layers[i].forward_cg.minValueCalculation(structure.layers[i].forward_cg.hcs_nodes,structure.layers[i].forward_cg.vcs_nodes,mode)
                    
    else:# handles 2D/2.5D layouts
               
        sub_tree_root=[structure.root_node_h,structure.root_node_v] # root of each via connected layes subtree
        for i in range(len(structure.layers)):
            if structure.layers[i].new_engine.Htree.hNodeList[0].parent==sub_tree_root[0] and structure.layers[i].new_engine.Vtree.vNodeList[0].parent==sub_tree_root[1]:
                structure.layers[i].forward_cg.LocationH[sub_tree_root[0].id]=sub_tree_root[0].node_mode_2_locations[sub_tree_root[0].id]
                structure.layers[i].forward_cg.LocationV[sub_tree_root[1].id]=sub_tree_root[1].node_mode_2_locations[sub_tree_root[1].id]
                
                structure.layers[i].mode_2_location_h= structure.layers[i].forward_cg.HcgEval( mode,Random=Random,seed=seed, N=num_layouts,algorithm=algorithm)
                structure.layers[i].mode_2_location_v = structure.layers[i].forward_cg.VcgEval( mode,Random=Random,seed=seed, N=num_layouts,algorithm=algorithm)
                
                structure.layers[i].mode_2_location_h,structure.layers[i].mode_2_location_v=structure.layers[i].forward_cg.minValueCalculation(structure.layers[i].forward_cg.hcs_nodes,structure.layers[i].forward_cg.vcs_nodes,mode)
                
    return structure, cg_interface

if __name__ == '__main__':
    import csv
    import copy
    import sys
    import os

    def input_script_generator(solution_csv=None,initial_input_script=None):
        '''
        :param solution_csv: a csv file with bottom-left coordinate of each component in the layout
        :param initial_input_script: initial input script
        :return: updated input script
        '''

        solution_rows=[]
        layers=[]
        with open(solution_csv, 'r') as csv_file:
            reader = csv.reader(csv_file)
            next(reader)  # skip first row
            
            #for row in reader:
            for i, row in enumerate(reader):
                #print(i,row)
                solution_rows.append(row)
                if row[0]=='Component_Name':
                    start=i
                    continue
                elif len(row)>4:
                    
                    if row[0]=='Substrate':
                        end=i
                        layers.append((start+1,end))
                    
        new_script_rows={}
        for j in range(len(layers)):
            count_range=layers[j]
            #print(count_range)
            for i in range(len(solution_rows)):
                row=solution_rows[i]
                if row[0][0]=='I' and i<count_range[0]:
                    if row[0] not in new_script_rows:
                        new_script_rows[row[0]]=[]
            for i in range(len(solution_rows)):
                row=solution_rows[i]
                if row[0][0]=='I':
                    layer_name=row[0]
                
                    
                elif i>=count_range[0] and i<=count_range[1]:
                    

                    new_script_rows[layer_name].append(row)
                    

            #print(new_script_rows)
        
        
        #print solution_rows
        solution_script=[]

        with open(initial_input_script) as fp:
            line = fp.readlines()
        for l in line:
            texts = l.split(' ')
            solution_script.append(texts)
        #print len(solution_script),solution_script
        layer_name=None
        layer_wise_parts={}
        for i in range(len(solution_script)):
            line=solution_script[i]
            texts=l.strip().split(' ')
            #print(texts)
            #input()
            if line[0] in new_script_rows:
                layer_name=texts[0]
            else:
                if layer_name!=None:
                    for row in new_script_rows[layer_name]:
                        if row[0] in texts:
                            ind_=texts.index(row[0])
                            texts[ind_+1:]=row[1:]


            


        #input()        
        solution_script_info=[]



        #for j in layers:
        for layer_name,row_lists in new_script_rows.items():
            for i in range(len(row_lists)):

                row= row_lists[i]
            if row[0] == 'Substrate':
                #solution_script_info.append([row[3],row[4]])
                continue
            else:

                for l in line:
                    texts=l.strip().split(' ')
                    
                    if len(texts)>=5:

                        if row[0]!='Substrate' and row[0] in texts :
                            texts_new = copy.deepcopy(texts)

                            if (row[0][0]=='T' or row[0][0]=='B'):

                                for i in range(len(texts)):
                                    if texts[i].isdigit():
                                        #x_index=i
                                        #print i
                                        break
                                    else:
                                        texts_new[i]=texts[i]
                                
                                texts_new[i]=row[1]
                                texts_new[i+1]=row[2]
                                #if row[0][0]!='D' or row[0][0]!='L':
                                texts_new[i+2]=row[3]
                                texts_new[i+3]=row[4]
                            else:
                                for i in range(len(texts)):
                                    if texts[i].isdigit():
                                        #x_index=i
                                        #print i
                                        break
                                    else:
                                        texts_new[i]=texts[i]
                                texts_new[i]=row[1]
                                texts_new[i+1]=row[2]



                            if texts_new not in solution_script_info:
                                solution_script_info.append(texts_new)

        print (len(solution_script_info))
        directory=os.path.dirname(initial_input_script)
        #print directory
        file = open(directory+"/Exported.txt", "w")

        #file.write("Text to write to file")
        #file.close()
        lines=[]
        for line in solution_script:

            if len(line)==2 and line[0].isdigit():
                for row in solution_script_info:
                    if len(row)==2:
                        line[0]=row[0]
                        line[1]=row[1]
            else:
                for row in solution_script_info:
                    if row[1] in line:
                        start_index=line.index(row[1])
                        end_index=start_index+len(row)
                        #print start_index, end_index
                        line[start_index:end_index+1]=row[1:]

            #print line
            for element in line:
                #print element
                file.write(element)
                file.write(' ')

            file.write('\n')
            lines.append(line)

        #file.write("\n".join(str(item) for item in lines))
        #for line in lines:
            #file.write(line)


        file.close()





    solution_csv='/nethome/ialrazi/Public/ICCAD_2021_Electrical_API_Testing/Test_Cases/Case_17/Solutions_Final/Solution_0.csv'
    initial_input_script='/nethome/ialrazi/Public/ICCAD_2021_Electrical_API_Testing/Test_Cases/Case_17/layout_geometry_script.txt'
    input_script_generator(solution_csv=solution_csv,initial_input_script=initial_input_script)

            
            






<|MERGE_RESOLUTION|>--- conflicted
+++ resolved
@@ -156,7 +156,6 @@
             if opt_problem.e_api.e_mdl != "FastHenry" or len(solutions)==1:
                 print("Added Solution_", solutions[i].solution_id,"Perf_values: ", solutions[i].parameters)
         
-<<<<<<< HEAD
     if opt_problem.e_api.e_mdl == "FastHenry" and len(solutions)>1:
         e_results = opt_problem.e_api.parallel_run(solutions)
         type_= 1# opt_problem.e_api.measure[0].measure
@@ -169,20 +168,6 @@
                     s.parameters[m_name]=value
 
             print("Added Solution_", solutions[i].solution_id,"Perf_values: ", solutions[i].parameters)
-=======
-            if opt_problem.e_api.e_mdl == "FastHenry" and len(solutions)>1:
-                e_results = opt_problem.e_api.parallel_run(solutions)
-                type_= opt_problem.e_api.measure[0].measure
-
-                for i in range(len(solutions)):
-                    s=solutions[i]
-                    value=e_results[i][type_]
-                    for m_name,value_ in s.parameters.items():
-                        if value_==-1:
-                            s.parameters[m_name]=value
-
-                    print("Added Solution_", solutions[i].solution_id,"Perf_values: ", solutions[i].parameters)
->>>>>>> da83762e
         
     print("Perf_eval_time",time.time()-start)
     return solutions
