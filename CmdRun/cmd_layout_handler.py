#@Author: Quang & Imam
import sys
sys.path.append('..')
import os
import matplotlib.pyplot as plt
import matplotlib.patches as patches
import time
import matplotlib
import copy
from PyQt5 import QtCore, QtGui, QtWidgets
import pandas as pd
import collections
import csv

#from core.CmdRun.cmd import export_solution_layout_attributes
from core.APIs.PowerSynth.solution_structures import PSFeature, PSSolution, plot_solution_structure
from core.engine.OptAlgoSupport.optimization_algorithm_support import new_engine_opt
from core.engine.LayoutSolution.database import create_connection, insert_record
from core.engine.LayoutSolution.cs_solution import CornerStitchSolution, LayerSolution
from core.engine.ConstrGraph.CGinterface import CS_to_CG
from core.engine.LayoutGenAlgos.fixed_floorplan_algorithms import fixed_floorplan_algorithms
from core.engine.InputParser.input_script import ScriptInputMethod
from core.engine.ConstrGraph.CGStructures import Vertex

from core.engine.LayoutEngine.cons_engine import New_layout_engine
from core.MDK.Design.layout_module_data import ModuleDataCornerStitch
from core.SolBrowser.cs_solution_handler import pareto_solutions,export_solutions
from core.model.electrical.electrical_mdl.cornerstitch_API import ElectricalMeasure
from core.model.thermal.cornerstitch_API import ThermalMeasure

# --------------Plot function---------------------
def export_solution_layout_attributes(sol_path=None,solutions=None,size=[0,0],layout_solutions=None,dbunit=1000):

    parameters=solutions[0].parameters
    performance_names=list(parameters.keys())
    performance_names=['Inductance','Max_Temp']
    for i in range(len(solutions)):
        item='Solution_'+str(solutions[i].solution_id)
        #item = solutions[i].name
        file_name = sol_path + '/' + item + '.csv'
        with open(file_name, 'w', newline='') as my_csv:
            csv_writer = csv.writer(my_csv, delimiter=',')
            if len (performance_names) >=2: # Multi (2) objectives optimization
                csv_writer.writerow(["Size", performance_names[0], performance_names[1]])
                # for k, v in _fetch_currencies.iteritems():
                try:
                    Perf_1 = solutions[i].parameters[performance_names[0]]
                    Perf_2 =  solutions[i].parameters[performance_names[1]]
                except:
                    Perf_1 = 3000
                    Perf_2 =  3000
                data = [size, Perf_1, Perf_2]
            else: # Single objective eval
                csv_writer.writerow(["Size", performance_names[0]])
                Size = size
                Perf_1 = solutions[i].parameters[performance_names[0]]
                data = [Size, Perf_1]

            csv_writer.writerow(data)
            
            #for f in solutions[i].features_list:
                #layout_data = [f.name, f.x, f.y, f.width, f.length]
                #csv_writer.writerow(layout_data)
            
            for layer_sol in layout_solutions[i].layer_solutions:
                #print(layer_sol.abstract_infos)
                data=[layer_sol.name,size[0]/dbunit,size[1]/dbunit]
                csv_writer.writerow(data)
                csv_writer.writerow(["Component_Name", "x_coordinate", "y_coordinate", "width", "length"])
                
                for k,v in layer_sol.abstract_infos[layer_sol.name]['rect_info'].items():
                    k=k.split('.')[0]
                    if v.width==1:v.width*=1000
                    if v.height==1:v.height*=1000
                    layout_data = [k, v.x/dbunit, v.y/dbunit, v.width/dbunit, v.height/dbunit]
                    csv_writer.writerow(layout_data)
        
        my_csv.close()

def plot_fig_data(Layout_Rects,level,bw_type=None,min_dimensions=None,Min_X_Loc=None,Min_Y_Loc=None):
    #global min_dimensions
    # Prepares solution rectangles as patches according to the requirement of mode of operation
    Patches=[]
    if level==0:

        Rectangles = Layout_Rects

        max_x = 0
        max_y = 0
        min_x = 1e30
        min_y = 1e30

        for i in Rectangles:
            #print(i)
            if i[4]!=bw_type:

                if i[0] + i[2] > max_x:
                    max_x = i[0] + i[2]
                if i[1] + i[3] > max_y:
                    max_y = i[1] + i[3]
                if i[0] < min_x:
                    min_x = i[0]
                if i[1] < min_y:
                    min_y = i[1]
        colors = ['white','green', 'red', 'blue', 'yellow', 'purple', 'pink', 'magenta', 'orange', 'violet']
        type = ['EMPTY','Type_1', 'Type_2', 'Type_3', 'Type_4', 'Type_5', 'Type_6', 'Type_7', 'Type_8', 'Type_9']
        ALL_Patches={}
        key=(max_x,max_y)
        ALL_Patches.setdefault(key,[])
        for i in Rectangles:
            for t in type:
                if i[4]==t:

                    type_ind=type.index(t)
                    colour=colors[type_ind]
            R=matplotlib.patches.Rectangle(
                    (i[0], i[1]),  # (x,y)
                    i[2],  # width
                    i[3],  # height
                    facecolor=colour,


                )
            ALL_Patches[key].append(R)
        Patches.append(ALL_Patches)



    else:


        for k,v in list(Layout_Rects.items()):

            if k=='H':
                Total_H = {}

                for j in range(len(v)):


                    Rectangles = []
                    for rect in v[j]:  # rect=[x,y,width,height,type]

                        Rectangles.append(rect)
                    max_x = 0
                    max_y = 0
                    min_x = 1e30
                    min_y = 1e30

                    for i in Rectangles:

                        if i[0] + i[2] > max_x:
                            max_x = i[0] + i[2]
                        if i[1] + i[3] > max_y:
                            max_y = i[1] + i[3]
                        if i[0] < min_x:
                            min_x = i[0]
                        if i[1] < min_y:
                            min_y = i[1]
                    key=(max_x,max_y)

                    Total_H.setdefault(key,[])
                    Total_H[(max_x,max_y)].append(Rectangles)
        plot = 0
        for k,v in list(Total_H.items()):

            for i in range(len(v)):

                Rectangles = v[i]
                max_x=k[0]
                max_y=k[1]
                ALL_Patches = {}
                key = (max_x, max_y)
                ALL_Patches.setdefault(key, [])

                colors = ['white', 'green', 'red', 'blue', 'yellow', 'purple', 'pink', 'magenta', 'orange', 'violet']

                type = ['EMPTY', 'Type_1', 'Type_2', 'Type_3', 'Type_4', 'Type_5', 'Type_6', 'Type_7', 'Type_8','Type_9']
                for i in Rectangles:
                    for t in type:
                        if i[4] == t:

                            type_ind = type.index(t)
                            colour = colors[type_ind]

                            if type[type_ind] in min_dimensions and min_dimensions[t][0]!=i[2] and min_dimensions[t][1]!=i[3] :

                                w=min_dimensions[t][0]
                                h=min_dimensions[t][1]
                            else:
                                
                                w=None
                                h=None
                    if (w==None and h==None ) or (w==i[2] and h==i[3]):

                        R= matplotlib.patches.Rectangle(
                                (i[0], i[1]),  # (x,y)
                                i[2],  # width
                                i[3],  # height
                                facecolor=colour

                            )
                    else:

                        center_x=(i[0]+i[0]+i[2])/float(2)
                        center_y=(i[1]+i[1]+i[3])/float(2)
                        x=center_x-w/float(2)
                        y=center_y-h/float(2)

                        R = matplotlib.patches.Rectangle(
                            (i[0], i[1]),  # (x,y)
                            i[2],  # width
                            i[3],  # height
                            facecolor='green',
                            linestyle='--',
                            edgecolor='black',
                            zorder=1


                        )#linestyle='--'

                        R1=matplotlib.patches.Rectangle(
                            (x, y),  # (x,y)
                            w,  # width
                            h,  # height
                            facecolor=colour,
                            zorder=2


                        )
                        ALL_Patches[key].append(R1)

                    ALL_Patches[key].append(R)
                plot+=1
                Patches.append(ALL_Patches)


    return Patches




def opt_choices(algorithm=None):
    if algorithm==None:
        choices = ["NG-RANDOM", "NSGAII", "WS", "SA"]
        print("Enter a mode below to choose an optimization algorithm")
        print("List of choices:")
        for mode_id in range(len(choices)):
            print("+mode id:", mode_id, "--> algorithm:", choices[mode_id])
        cont = True
        while cont:
            try:
                id = int(input("Enter selected id here:"))
            except:
                cont = True
            if id in range(4):
                return choices[id]
    else:
        return algorithm





def eval_single_layout(layout_engine=None, layout_data=None, apis={}, measures=[], module_info=None):
    opt_problem = new_engine_opt(engine=layout_engine, W=layout_engine.init_size[0], H=layout_engine.init_size[1],
                                 seed=None, level=2, method=None, apis=apis, measures=measures)

    results = opt_problem.eval_layout(module_info)
    measure_names = []
    for m in measures:
        measure_names.append(m.name)
    Solutions=[]
    name='initial_input_layout'
    solution = CornerStitchSolution(name=name, index=0)
    solution.params = dict(list(zip(measure_names, results)))  # A dictionary formed by result and measurement name
    solution.layout_info = layout_data
    solution.abstract_info = solution.form_abs_obj_rect_dict()
    Solutions.append(solution)
    print("Performance_results",results)
    return Solutions

def update_PS_solution_data(solutions=None,module_info=None, opt_problem=None, measure_names=[], perf_results=[]):
    '''

    :param solution: list of PS solutions object
    :param opt_problem: optimization object for different modes
    :param measure_names: list of performance names
    :param perf_results: if in data collection mode
    :param module_info: list of ModuleDataCornerStitch objects
    :return:
    '''
    updated_solutions= []
    start=time.time()
    for i in range(len(solutions)):

        if opt_problem != None:  # Evaluatio mode

            results = opt_problem.eval_3D_layout(module_data=module_info[i], solution=solutions[i])

        else:
            results = perf_results[i]


        solutions[i].parameters = dict(list(zip(measure_names, results)))  # A dictionary formed by result and measurement name
        print("Added Solution_", solutions[i].solution_id,"Perf_values: ", solutions[i].parameters)
        #Solutions.append(solution)
    print("Perf_eval_time",time.time()-start)
    return solutions



def get_seed(seed=None):
    if seed == None:
        #print "Enter information for Variable-sized layout generation"
        seed = input("Enter randomization seed:")
        try:
            seed = int(seed)
        except:
            print("Please enter an integer")
    return seed

def get_params(num_layouts=None,num_disc =None,temp_init = None, alg=None):
    params = []
    if num_layouts == None:
        if alg == 'NG-RANDOM' or alg == 'LAYOUT_GEN':
            print("Enter desired number of solutions:")
        elif alg=="WS":
            print("Enter number of maximum iterations:")
        elif alg == 'SA':
            print("Enter number of steps: ")
        elif alg == 'NSGAII':
            print("Enter desired number of generations:")
        num_layouts = input()
        try:
            num_layouts = int(num_layouts)
        except:
            print("Please enter an integer")
    params.append(num_layouts)

    if alg == 'WS' and num_disc == None:
        print("Enter number of interval for weights to the objectives:")
        num_disc = input()
        try:
            num_disc = int(num_disc)
        except:
            print("Please enter an integer")
    params.append(num_disc)
    if alg == "SA" and temp_init==None:
        print("Enter initial temperature (High):")
        temp_init = input()
        try:
            temp_init = float(temp_init)
        except:
            print("Please enter a valid Temperature")
    params.append(temp_init)
    return params
def get_dims(floor_plan = None,dbunit=1000):
    if floor_plan==None:
        print("Enter information for Fixed-sized layout generation")
        print("Floorplan Width:")
        width = input()
        width = float(width) * dbunit
        print("Floorplan Height:")
        height = input()
        height = float(height) * dbunit
        return [width,height]
    else:
        width = floor_plan[0]*dbunit
        height = floor_plan[1]*dbunit
        return [width, height]




def generate_optimize_layout(structure=None, mode=0, optimization=True,rel_cons=None, db_file=None,fig_dir=None,sol_dir=None,plot=None, apis={}, measures=[],seed=None,
                             num_layouts = None,num_gen= None , num_disc=None,max_temp=None,floor_plan=None,algorithm=None, dbunit=1000):
    '''

    :param structure: 3D structure object
    :param mode: 0->3 see in cmd.py
    :param optimization: (or evaluation for mode 0) set to be True for layout evaluation
    :param db_file: database file to store the layout info
    :param apis: {'E':e_api,'T':t_api} some apis for electrical and thermal models
    :param measures: list of measure objects
    # Below are some macro mode params:
    :param seed: int -- provide a seed for layout generation used in all methods(macro mode)
    :param floor_plan: [int, int] -- provide width and height values for fix floor plan layout generation mode
    # ALGORITHM PARAMS
    :param algorithm str -- type of algorithm NG-RANDOM,NSGAII,WS,SA
    :param num_layouts int -- provide a number of layouts used in NG RANDOM and WS(macro mode)
    :param num_gen int -- provide a number of generations used in NSGAII (macro mode)
    :param num_disc -- provide a number for intervals to create weights for objectives WS (macro mode)
    :param max_temp -- provide a max temp param for SA (macro mode)

    :return: list of CornerStitch Solution objects
    '''
    #plot = True


    # GET MEASUREMENT NAME:
    
    measure_names = [None,None]
    if len(measures)>0:
        for m in measures:
            if isinstance(m,ElectricalMeasure):
                measure_names[0]=m.name
            if isinstance(m,ThermalMeasure):
                measure_names[1]=m.name
    else:
        measure_names=["perf_1","perf_2"]

    if mode == 0:

        structure,cg_interface=get_min_size_sol_info(structure=structure,dbunit=dbunit)
        
        if structure.via_connected_layer_info!=None:
            # assign locations to each sub_root nodes (via nodes)
            
            for child in structure.root_node_h.child:
                child.set_min_loc()
                
                
            
            #print("V")
            #print(structure.root_node_v.node_min_locations)
            for child in structure.root_node_v.child:
                
                child.set_min_loc()
                #print (child.node_min_locations)
            for via_name, sub_root_node_list in structure.interfacing_layer_nodes.items():
                #print(via_name,sub_root_node_list )
                for node in sub_root_node_list:
                    node.set_min_loc()
                    #print (node.node_min_locations)
            

            for via_name, sub_root_node_list in structure.interfacing_layer_nodes.items():
                sub_root=sub_root_node_list # root of each via connected layes subtree
                
                for i in range(len(structure.layers)):
                    if structure.layers[i].new_engine.Htree.hNodeList[0].parent==sub_root[0] and structure.layers[i].new_engine.Vtree.vNodeList[0].parent==sub_root[1]:
                        structure.layers[i].forward_cg.minLocationH[sub_root[0].id]=sub_root[0].node_min_locations
                        structure.layers[i].forward_cg.minLocationV[sub_root[1].id]=sub_root[1].node_min_locations
                        structure.layers[i].forward_cg.minX[sub_root[0].id]=sub_root[0].node_min_locations
                        structure.layers[i].forward_cg.minY[sub_root[1].id]=sub_root[1].node_min_locations

                       

                        structure.layers[i].min_location_h,structure.layers[i].min_location_v=structure.layers[i].forward_cg.minValueCalculation(structure.layers[i].forward_cg.hcs_nodes,structure.layers[i].forward_cg.vcs_nodes,mode)
        
                
        else: # handling 2D layer only (no via case)
            sub_tree_root=[structure.root_node_h,structure.root_node_v] # root of each via connected layes subtree
        
            for i in range(len(structure.layers)):
                if structure.layers[i].new_engine.Htree.hNodeList[0].parent==sub_tree_root[0] and structure.layers[i].new_engine.Vtree.vNodeList[0].parent==sub_tree_root[1]:
                    structure.layers[i].forward_cg.minLocationH[sub_tree_root[0].id]=sub_tree_root[0].node_min_locations
                    structure.layers[i].forward_cg.minLocationV[sub_tree_root[1].id]=sub_tree_root[1].node_min_locations
                    structure.layers[i].forward_cg.minX[sub_tree_root[0].id]=sub_tree_root[0].node_min_locations
                    structure.layers[i].forward_cg.minY[sub_tree_root[1].id]=sub_tree_root[1].node_min_locations
                    
                    structure.layers[i].min_location_h,structure.layers[i].min_location_v=structure.layers[i].forward_cg.minValueCalculation(structure.layers[i].forward_cg.hcs_nodes,structure.layers[i].forward_cg.vcs_nodes,mode)

        
        
        module_data=structure.module_data
        bw_type=None
        for i in range(len(structure.layers)):

            if structure.layers[i].bondwires!=None:
                for wire in structure.layers[i].bondwires:
                    bw_type=wire.cs_type
                    break
            
            CS_SYM_information, Layout_Rects = cg_interface.update_min(structure.layers[i].min_location_h, structure.layers[i].min_location_v, structure.layers[i].new_engine.init_data[1], structure.layers[i].bondwires,structure.layers[i].origin,dbunit)
            
            cur_fig_data = plot_fig_data(Layout_Rects, mode,bw_type=bw_type)

            CS_SYM_Updated = {}
            for data in cur_fig_data:
                for k, v in data.items():  # k is footprint, v layout data
                    k = (k[0] * dbunit, k[1] * dbunit)
                   
                    CS_SYM_Updated[k] = CS_SYM_information
            cs_sym_info = [CS_SYM_Updated]  # mapped solution layout information to symbolic layout objects
            structure.layers[i].updated_cs_sym_info.append(cs_sym_info)
            structure.layers[i].layer_layout_rects.append(Layout_Rects)

            cs_islands_up = structure.layers[i].new_engine.update_islands(CS_SYM_information, structure.layers[i].min_location_h, structure.layers[i].min_location_v, structure.layers[i].new_engine.init_data[2],
                                                                          structure.layers[i].new_engine.init_data[3])
            module_data.islands[structure.layers[i].name]=cs_islands_up
            module_data.footprint[structure.layers[i].name]=k # (wdith, height)

        md_data=[module_data]
        Solutions = []
        #name='Solution_0'
        index=0
        solution = CornerStitchSolution(index=0)
        solution.module_data=module_data #updated module data is in the solution

        for i in range(len(structure.layers)):
            structure.layers[i].layout_info= structure.layers[i].updated_cs_sym_info[0][0]
            structure.layers[i].abstract_info= structure.layers[i].form_abs_obj_rect_dict()

            layer_sol=LayerSolution(name=structure.layers[i].name)

            layer_sol.layout_plot_info=structure.layers[i].layout_info
            layer_sol.abstract_infos=structure.layers[i].abstract_info
            layer_sol.layout_rects=structure.layers[i].layer_layout_rects
            layer_sol.min_dimensions=structure.layers[i].new_engine.min_dimensions
            #layer_sol.export_layer_info(sol_path=sol_dir,id=index)
            layer_sol.update_objects_3D_info(initial_input_info=structure.layers[i].initial_layout_objects_3D)
            solution.layer_solutions.append(layer_sol)
       
        Solutions.append(solution)
        db = db_file
        count = None
        if db != None:
            for i in range(len(Solutions)):
                for j in range(len(solution.layer_solutions)):
                    size=list(solution.layer_solutions[i].layout_plot_info.keys())[0]
                    size=[size[0] / dbunit, size[1] / dbunit]
                    
                    structure.save_layouts(Layout_Rects=solution.layer_solutions[j].layout_rects[0],layer_name=solution.layer_solutions[j].name,min_dimensions=solution.layer_solutions[j].min_dimensions,count=i, db=db,bw_type=bw_type,size=size)
        
        if plot:
            sol_path = fig_dir + '/Mode_0'
            if not os.path.exists(sol_path):
                os.makedirs(sol_path)
            for solution in Solutions:
                for i in range(len(solution.layer_solutions)):
                    size=list(solution.layer_solutions[i].layout_plot_info.keys())[0]

                    print("Min-size", solution.layer_solutions[i].name,size[0] / dbunit, size[1] / dbunit)
                    solution.layout_plot(layout_ind=solution.index, layer_name= solution.layer_solutions[i].name,db=db_file, fig_dir=sol_path, bw_type=bw_type)

        
        
        
        PS_solutions=[] #  PowerSynth Generic Solution holder

        for i in range(len(Solutions)):
            solution=Solutions[i]
            sol=PSSolution(solution_id=solution.index)
            sol.make_solution(mode=mode,cs_solution=solution,module_data=solution.module_data)
        
<<<<<<< HEAD
            #plot_solution_structure(sol)  # EGG
=======
            plot_solution_structure(sol)
>>>>>>> 5d006efd
            #for f in sol.features_list:
                #f.printFeature()
            PS_solutions.append(sol)

        #------------------------for debugging---------------------------#
        '''
        for sol in PS_solutions:
            for f in sol.features_list:
                f.printFeature()
            plot_solution_structure(sol)
        '''
        #----------------------------------------------------------------
        if optimization==True:
            opt_problem = new_engine_opt( seed=None,level=mode, method=None,apis=apis, measures=measures)
            PS_solutions = update_PS_solution_data(solutions=PS_solutions,module_info=md_data, opt_problem=opt_problem,measure_names=measure_names)
            

        else:
            results=[None,None]
            for solution in PS_solutions:
                solution.parameters={'Perf_1': None, 'Perf_2': None}
        
        if plot:
            export_solution_layout_attributes(sol_dir,PS_solutions,size,Solutions,dbunit)
        

        return PS_solutions


    elif mode == 1:
        seed = get_seed(seed)

        '''if optimization == True:
            choice = opt_choices(algorithm=algorithm)
            params = get_params(num_layouts=num_layouts,alg = 'NG-RANDOM')
            num_layouts = params[0]
            if choice == "NG-RANDOM":

                cs_sym_info, module_data = layout_engine.generate_solutions(mode, num_layouts=num_layouts, W=None, H=None,
                                                                         fixed_x_location=None, fixed_y_location=None,
                                                                         seed=seed, individual=None,db=db_file,count=None, bar=False)

                opt_problem = new_engine_opt(engine=layout_engine, W=None, H=None, seed=seed, level=mode, method=None,
                                             apis=apis, measures=measures)
                Solutions = update_solution_data(layout_dictionary=cs_sym_info,module_info=module_data, opt_problem=opt_problem,
                                                 measure_names=measure_names)

            else:
                if choice == "NSGAII":
                    params= get_params(num_layouts=num_gen,alg='NSGAII')
                    num_layouts = params[0]
                    # optimization_algorithm="NSGAII"
                    opt_problem = new_engine_opt(engine=layout_engine, W=None, H=None, seed=seed, level=mode,
                                                 method="NSGAII",db=db_file,
                                                 apis=apis, measures=measures)
                    opt_problem.num_measure = 2  # number of performance metrics
                    opt_problem.num_gen = num_layouts  # number of generations
                    opt_problem.optimize()

                elif choice == "WS":
                    params = get_params(num_layouts=num_layouts,num_disc=num_disc,alg='WS')
                    num_layouts=params[0]
                    num_disc = params[1]

                    opt_problem = new_engine_opt(engine=layout_engine, W=None, H=None, seed=seed, level=mode,
                                                 method="FMINCON",db=db_file,
                                                 apis=apis, measures=measures)
                    opt_problem.num_measure = 2  # number of performance metrics
                    opt_problem.num_gen = num_layouts  # number of generations
                    opt_problem.num_disc = num_disc
                    opt_problem.optimize()  # results=list of list, where each element=[fig,cs_sym_info,perf1_value,perf2_value,...]

                elif choice == "SA":
                    # optimization_algorithm="SA"
                    params = get_params(num_layouts=num_layouts,temp_init=max_temp, alg='SA')
                    num_layouts = params[0]
                    temp_init = params[1]


                    opt_problem = new_engine_opt(engine=layout_engine, W=None, H=None, seed=seed, level=mode,
                                                 method="SA",db=db_file,
                                                 apis=apis, measures=measures)
                    opt_problem.num_measure = 2  # number of performance metrics
                    opt_problem.num_gen = num_layouts  # number of generations
                    opt_problem.T_init = temp_init  # initial temperature
                    opt_problem.optimize()  # results=list of list, where each element=[fig,cs_sym_info,perf1_value,perf2_value,...]

                Solutions = update_solution_data(layout_dictionary=opt_problem.layout_data,module_info=opt_problem.module_info, measure_names=measure_names,
                                                 perf_results=opt_problem.perf_results)


            # ---------------------------------------------- save pareto data and plot figures ------------------------------------
            # checking pareto_plot and saving csv file
            pareto_data = pareto_solutions(Solutions)  # a dictionary with index as key and list of performance value as value {0:[p1,p2],1:[...],...}
            export_solutions(solutions=Solutions, directory=sol_dir,pareto_data=pareto_data)  # exporting solution info to csv file
            if plot:
                sol_path = fig_dir + '/Mode_1_pareto'
                if not os.path.exists(sol_path):
                    os.makedirs(sol_path)
                if len(Solutions)<50:
                    sol_path_all = fig_dir + '/Mode_1_solutions'
                    if not os.path.exists(sol_path_all):
                        os.makedirs(sol_path_all)
                pareto_data = pareto_solutions(Solutions)
                for solution in Solutions:
                    if solution.index in list(pareto_data.keys()):
                        solution.layout_plot(layout_ind=solution.index, db=db_file, fig_dir=sol_path)
                    solution.layout_plot(layout_ind=solution.index, db=db_file, fig_dir=sol_path_all)




        else: '''
        # Layout generation only
        params = get_params(num_layouts=num_layouts,alg='LAYOUT_GEN')
        num_layouts = params[0]
        seed = get_seed(seed)

        '''cs_sym_info,module_data = layout_engine.generate_solutions(mode, num_layouts=num_layouts, W=None, H=None,
                                                                     fixed_x_location=None, fixed_y_location=None,
                                                                    seed=seed, individual=None,db=db_file, bar=False)'''
        structure_variable,CG1=variable_size_solution_generation(structure=structure,num_layouts=num_layouts,mode=mode,seed=seed)

        layer_solutions=[]
        width=0
        height=0
        for i in range(len(structure.layers)):
            if structure.layers[i].New_engine.bondwires!=None:
                    for wire in structure.layers[i].New_engine.bondwires:
                        bw_type=wire.cs_type
                        break
            for j in range(len(structure.layers[i].mode_1_location_h)):
                #print(structure_variable.layers[i].mode_1_location_h[j])
                #input()
                CS_SYM_Updated = []
                CG2 = CS_to_CG(mode)
                #print(structure_fixed.layers[i].mode_2_location_h[j])
                CS_SYM_Updated1, Layout_Rects1 = CG2.update_min(structure_variable.layers[i].mode_1_location_h[j],
                                                                    structure_variable.layers[i].mode_1_location_v[j],
                                                                    structure_variable.layers[i].New_engine.init_data[1],
                                                                    structure_variable.layers[i].New_engine.bondwires,origin=structure_variable.layers[i].origin,
                                                                    s=dbunit)


                cur_fig_data = plot_fig_data(Layout_Rects1, level=0, bw_type=bw_type)
                CS_SYM_info = {}
                for item in cur_fig_data:
                    for k, v in item.items():
                        k = (k[0] * dbunit, k[1] * dbunit)
                        CS_SYM_info[k] = CS_SYM_Updated1
                        if k[0]>width:
                            width=k[0]
                        if k[1]>height:
                            height=k[1]
                CS_SYM_Updated.append(CS_SYM_info)
                structure.layers[i].updated_cs_sym_info.append(CS_SYM_Updated)
                structure.layers[i].layer_layout_rects.append(Layout_Rects1)
                cs_islands_up = structure.layers[i].New_engine.update_islands(CS_SYM_Updated1,
                                                                                structure.layers[i].mode_1_location_h[j],
                                                                                structure.layers[i].mode_1_location_v[j],
                                                                                structure.layers[
                                                                                    i].New_engine.init_data[2],
                                                                                structure.layers[
                                                                                    i].New_engine.init_data[3])

                structure.layers[i].cs_islands_up.append(cs_islands_up)


        Solutions = [] # list of CornerStitchSolution objects
        md_data=[] #list of ModuleDataCornerStitch objects
        for k in range((num_layouts)):
            solution = CornerStitchSolution(index=k)
            module_data=copy.deepcopy(structure.module_data)
            for i in range(len(structure.layers)):
                structure.layers[i].layout_info= structure.layers[i].updated_cs_sym_info[k][0]
                fp_size=list(structure.layers[i].layout_info.keys())[0]
                structure.layers[i].abstract_info= structure.layers[i].form_abs_obj_rect_dict()
                layer_sol=LayerSolution(name=structure.layers[i].name)
                layer_sol.layout_plot_info=structure.layers[i].layout_info
                layer_sol.abstract_infos=structure.layers[i].abstract_info
                layer_sol.layout_rects=structure.layers[i].layer_layout_rects[k]
                layer_sol.min_dimensions=structure.layers[i].New_engine.min_dimensions
                layer_sol.update_objects_3D_info(initial_input_info=structure.layers[i].initial_layout_objects_3D)
                solution.layer_solutions.append(layer_sol)
                module_data.islands[structure.layers[i].name]=structure.layers[i].cs_islands_up[k]
                module_data.footprint[structure.layers[i].name]=layer_sol.abstract_infos[structure.layers[i].name]['Dims'] # (wdith, height)

            solution.module_data=module_data #updated module data is in the solution

            solution.floorplan_size=list(fp_size)


            solution.module_data=module_data
            Solutions.append(solution)
            md_data.append(solution.module_data)


        db = db_file
        count = None
        if db != None:
            for i in range(len(Solutions)):
                solution=Solutions[i]
                for j in range(len(solution.layer_solutions)):
                    structure.save_layouts(Layout_Rects=solution.layer_solutions[j].layout_rects,layer_name=solution.layer_solutions[j].name,min_dimensions=solution.layer_solutions[j].min_dimensions,count=solution.index, db=db,bw_type=bw_type)



        if plot:
            sol_path = fig_dir + '/Mode_1_gen_only'
            if not os.path.exists(sol_path):
                os.makedirs(sol_path)
            for solution in Solutions:
                print("Variable_sized solution", solution.index,solution.floorplan_size[0] / dbunit, solution.floorplan_size[1] / dbunit)
                for i in range(len(solution.layer_solutions)):

                    size=list(solution.layer_solutions[i].layout_plot_info.keys())[0]

                    solution.layout_plot(layout_ind=solution.index, layer_name= solution.layer_solutions[i].name,db=db_file, fig_dir=sol_path,bw_type=bw_type)

        PS_solutions=[] #  PowerSynth Generic Solution holder

        for i in range(len(Solutions)):
            solution=Solutions[i]
            sol=PSSolution(solution_id=solution.index)
            #print("Here")
            sol.make_solution(mode=mode,cs_solution=solution,module_data=solution.module_data)
            #plot_solution_structure(sol)
            PS_solutions.append(sol)


        if optimization==True:
                opt_problem = new_engine_opt( seed=None,level=mode, method=None,apis=apis, measures=measures)
                Solutions = update_PS_solution_data(solutions=PS_solutions,module_info=md_data, opt_problem=opt_problem,measure_names=measure_names)
        else:
            for solution in PS_solutions:
                solution.params={'Perf_1':None,'Perf_2':None}

        return PS_solutions

        '''Solutions = []
            for i in range(len(cs_sym_info)):
                name = 'Layout_' + str(i)
                solution = CornerStitchSolution(name=name)
                results = [None, None]
                solution.params = dict(list(zip(measure_names, results)))
                solution.layout_info = cs_sym_info[i]
                solution.abstract_info = solution.form_abs_obj_rect_dict()
                Solutions.append(solution)

                if plot:
                    sol_path = fig_dir + '/Mode_1_gen_only'
                    if not os.path.exists(sol_path):
                        os.makedirs(sol_path)
                    solution.layout_plot(layout_ind=i, db=db_file, fig_dir=sol_path)

        export_solutions(solutions=Solutions, directory=sol_dir)'''

    elif mode == 2:

        width,height =get_dims(floor_plan=floor_plan)
        seed = get_seed(seed)
        print ("MY SEED", seed)
        """
        if optimization == True:
            choice = opt_choices(algorithm=algorithm)
            if choice == "NG-RANDOM":
                params = get_params(num_layouts=num_layouts,alg='NG-RANDOM')
                num_layouts = params[0]
                #start=time.time()
                cs_sym_info, module_data = layout_engine.generate_solutions(mode, num_layouts=num_layouts, W=width,
                                                                         H=height,
                                                                         fixed_x_location=None, fixed_y_location=None,
                                                                         seed=seed, individual=None,db=db_file, bar=False)
                #end=time.time()
                #print "RT",end-start
                opt_problem = new_engine_opt(engine=layout_engine, W=width, H=height, seed=seed, level=mode,
                                             method=None,
                                             apis=apis, measures=measures)


                Solutions = update_solution_data(layout_dictionary=cs_sym_info,module_info=module_data, opt_problem=opt_problem,
                                                 measure_names=measure_names)
            else:
                if choice == "NSGAII":
                    params = get_params(num_layouts=num_gen, alg='NSGAII')
                    num_layouts = params[0]
                    # optimization_algorithm="NSGAII"
                    opt_problem = new_engine_opt(engine=layout_engine, W=width, H=height, seed=seed, level=mode,
                                                 method="NSGAII",db=db_file,
                                                 apis=apis, measures=measures)
                    opt_problem.num_measure = 2  # number of performance metrics
                    opt_problem.num_gen = num_layouts  # number of generations
                    opt_problem.optimize()  # perform optimization

                elif choice == "WS":
                    # optimization_algorithm="W_S"
                    params = get_params(num_layouts=num_layouts, num_disc=num_disc, alg='WS')
                    num_layouts = params[0]
                    num_disc = params[1]

                    opt_problem = new_engine_opt(engine=layout_engine, W=width, H=height, seed=seed, level=mode,
                                                 method="FMINCON",db=db_file,
                                                 apis=apis, measures=measures)
                    opt_problem.num_measure = 2  # number of performance metrics
                    opt_problem.num_gen = num_layouts  # number of generations
                    opt_problem.num_disc = num_disc
                    opt_problem.optimize()  # perform optimization

                elif choice == "SA":
                    # optimization_algorithm="SA"
                    params = get_params(num_layouts=num_layouts, temp_init=max_temp, alg='SA')
                    num_layouts = params[0]
                    temp_init = params[1]
                    opt_problem = new_engine_opt(engine=layout_engine, W=width, H=height, seed=seed, level=mode,
                                                 method="SA",db=db_file,
                                                 apis=apis, measures=measures)
                    opt_problem.num_measure = 2  # number of performance metrics
                    opt_problem.num_gen = num_layouts  # number of generations
                    opt_problem.T_init = temp_init  # initial temperature
                    opt_problem.optimize()  # perform optimization
                Solutions = update_solution_data(layout_dictionary=opt_problem.layout_data,module_info=opt_problem.module_info, measure_names=measure_names, perf_results=opt_problem.perf_results)

            #---------------------------------------------- save pareto data and plot figures ------------------------------------
            # checking pareto_plot and saving csv file
            pareto_data = pareto_solutions(Solutions) # a dictionary with index as key and list of performance value as value {0:[p1,p2],1:[...],...}
            export_solutions(solutions=Solutions, directory=sol_dir, pareto_data=pareto_data) # exporting solution info to csv file
            if plot:
                sol_path = fig_dir + '/Mode_2_pareto'
                #if len(Solutions)<50:
                sol_path_all = fig_dir + '/Mode_2_solutions'
                if not os.path.exists(sol_path_all):
                    os.makedirs(sol_path_all)
                if not os.path.exists(sol_path):
                    os.makedirs(sol_path)
                pareto_data = pareto_solutions(Solutions)
                for solution in Solutions:
                    if solution.index in list(pareto_data.keys()):
                        solution.layout_plot(layout_ind=solution.index, db=db_file, fig_dir=sol_path)
                    solution.layout_plot(layout_ind=solution.index, db=db_file, fig_dir=sol_path_all)



        else: 
        """
        #layout generation only  (update for 3D)
        params = get_params(num_layouts=num_layouts, alg='LAYOUT_GEN')
        num_layouts=params[0]
        start=time.time()
        structure_fixed,cg_interface=fixed_size_solution_generation(structure=structure,mode=mode,num_layouts=num_layouts,seed=seed,floor_plan=[width,height])
        
        end=time.time()
        gen_time=end-start
        
        layer_solutions=[]
        width=0
        height=0
        bw_type=None
        for i in range(len(structure.layers)):
            if structure.layers[i].bondwires!=None:
                for wire in structure.layers[i].bondwires:
                    bw_type=wire.cs_type
                    break
            for j in range(len(structure.layers[i].mode_2_location_h)):
                CS_SYM_Updated = []
                #CG2 = CS_to_CG(mode)
                #print(structure_fixed.layers[i].mode_2_location_h[j])
                CS_SYM_Updated1, Layout_Rects1 = cg_interface.update_min(structure_fixed.layers[i].mode_2_location_h[j],
                                                                    structure_fixed.layers[i].mode_2_location_v[j],
                                                                    structure_fixed.layers[i].new_engine.init_data[1],
                                                                    structure_fixed.layers[i].bondwires,origin=structure_fixed.layers[i].origin,
                                                                    s=dbunit)


                cur_fig_data = plot_fig_data(Layout_Rects1, level=0, bw_type=bw_type)
                CS_SYM_info = {}
                for item in cur_fig_data:
                    for k, v in item.items():
                        k = (k[0] * dbunit, k[1] * dbunit)
                        CS_SYM_info[k] = CS_SYM_Updated1
                        if k[0]>width:
                            width=k[0]
                        if k[1]>height:
                            height=k[1]
                CS_SYM_Updated.append(CS_SYM_info)
                structure.layers[i].updated_cs_sym_info.append(CS_SYM_Updated)
                structure.layers[i].layer_layout_rects.append(Layout_Rects1)
                #cs_islands_up = structure.layers[i].New_engine.update_islands(CS_SYM_Updated1, structure.layers[i].mode_2_location_h[j],structure.layers[i].mode_2_location_v[j], structure.layers[i].New_engine.init_data[ 2],structure.layers[i].New_engine.init_data[3])
                cs_islands_up = structure.layers[i].new_engine.update_islands(CS_SYM_Updated1,
                                                                              structure.layers[i].mode_2_location_h[j],
                                                                              structure.layers[i].mode_2_location_v[j],
                                                                              structure.layers[
                                                                                  i].new_engine.init_data[2],
                                                                              structure.layers[
                                                                                  i].new_engine.init_data[3])
                    
                structure.layers[i].cs_islands_up.append(cs_islands_up)
                               
            
        Solutions = [] # list of CornerStitchSolution objects
        md_data=[] #list of ModuleDataCornerStitch objects
        for k in range((num_layouts)):
            solution = CornerStitchSolution(index=k)
            module_data=copy.deepcopy(structure.module_data)
            for i in range(len(structure.layers)):
                structure.layers[i].layout_info= structure.layers[i].updated_cs_sym_info[k][0]
                structure.layers[i].abstract_info= structure.layers[i].form_abs_obj_rect_dict()

                layer_sol=LayerSolution(name=structure.layers[i].name)

                layer_sol.layout_plot_info=structure.layers[i].layout_info
                layer_sol.abstract_infos=structure.layers[i].abstract_info
                layer_sol.layout_rects=structure.layers[i].layer_layout_rects[k]
                layer_sol.min_dimensions=structure.layers[i].new_engine.min_dimensions
                layer_sol.update_objects_3D_info(initial_input_info=structure.layers[i].initial_layout_objects_3D)
                solution.layer_solutions.append(layer_sol)
                module_data.islands[structure.layers[i].name]=structure.layers[i].cs_islands_up[k]
                module_data.footprint[structure.layers[i].name]=layer_sol.abstract_infos[structure.layers[i].name]['Dims'] # (wdith, height)

            solution.module_data=module_data #updated module data is in the solution
            solution.floorplan_size=[width,height]
            solution.module_data=module_data
            Solutions.append(solution)
            md_data.append(solution.module_data)


        db = db_file
        count = None
        if db != None:
            for i in range(len(Solutions)):
                solution=Solutions[i]
                for j in range(len(solution.layer_solutions)):
                    size=list(solution.layer_solutions[j].layout_plot_info.keys())[0]
                    size=[size[0] / dbunit, size[1] / dbunit]

                    structure.save_layouts(Layout_Rects=solution.layer_solutions[j].layout_rects,layer_name=solution.layer_solutions[j].name,min_dimensions=solution.layer_solutions[j].min_dimensions,count=solution.index, db=db,bw_type=bw_type,size=size )

            
            
        if plot:
            sol_path = fig_dir + '/Mode_2_gen_only'
            if not os.path.exists(sol_path):
                os.makedirs(sol_path)
            for solution in Solutions:
                print("Fixed_sized solution", solution.index,solution.floorplan_size[0] / dbunit, solution.floorplan_size[1] / dbunit)
                for i in range(len(solution.layer_solutions)):

                    size=list(solution.layer_solutions[i].layout_plot_info.keys())[0]

                    solution.layout_plot(layout_ind=solution.index, layer_name= solution.layer_solutions[i].name,db=db_file, fig_dir=sol_path,bw_type=bw_type)

        PS_solutions=[] #  PowerSynth Generic Solution holder

        for i in range(len(Solutions)):
            solution=Solutions[i]
            sol=PSSolution(solution_id=solution.index)
            #print("Here")
            sol.make_solution(mode=mode,cs_solution=solution,module_data=solution.module_data)
            #plot_solution_structure(sol)
            PS_solutions.append(sol)

        
        if optimization==True:
                opt_problem = new_engine_opt( seed=None,level=mode, method=None,apis=apis, measures=measures)
                PS_solutions = update_PS_solution_data(solutions=PS_solutions,module_info=md_data, opt_problem=opt_problem,measure_names=measure_names)
                print("Gen",gen_time)
        else:
            for solution in PS_solutions:
                solution.params={'Perf_1':None,'Perf_2':None}
        if plot and optimization==True:
            export_solution_layout_attributes(sol_path=sol_dir,solutions=PS_solutions,size=size,layout_solutions=Solutions,dbunit=dbunit)
        return PS_solutions

           

    '''
    elif mode == 3:
        print "Enter information for Fixed-sized layout generation"
        print "Floorplan Width:"
        width = raw_input()
        width = float(width) * dbunit
        print "Floorplan Height:"
        height = raw_input()
        height = float(height) * dbunit
        print "Enter randomization seed:"
        seed = raw_input()
        try:
            seed = int(seed)
        except:
            print "Please enter an integer"

        print "Choose Nodes to be fixed from figure"

        refresh_layout(layout_engine)
        window = QMainWindow()
        window.input_node_info = {}
        window.fixed_x_locations = {}
        window.fixed_y_locations = {}
        window.engine = layout_engine
        window.mode3_width = width
        window.mode3_height = height
        window.graph = layout_engine.init_data[2]
        window.x_dynamic_range = {}  # To store saved information from the fixed location table
        window.y_dynamic_range = {}  # To store saved information from the fixed location table
        window.dynamic_range_x = {}  # To store saved information from the fixed location table
        window.dynamic_range_y = {}  # To store saved information from the fixed location table
        window.inserted_order = []
        assign_fixed_locations(parent=window, layout_engine=layout_engine)
        # print window.fixed_x_locations
        # print window.fixed_y_locations

        print "Enter desired number of solutions:"
        num_layouts = raw_input()
        try:
            num_layouts = int(num_layouts)
        except:
            print "Please enter an integer"
        cs_sym_info = layout_engine.generate_solutions(mode, num_layouts=num_layouts, W=width, H=height,
                                                              fixed_x_location=window.fixed_x_locations,
                                                              fixed_y_location=window.fixed_y_locations,
                                                              seed=seed, individual=None,db=db_file, bar=False)
        # print fig_data
        if optimization == True:
            opt_problem = new_engine_opt(engine=layout_engine, W=width, H=height, seed=seed, mode=mode, method=None)
            results = []
            for i in range(len(cs_sym_info)):
                perf_values = opt_problem.eval_layout()
                results.append([fig_data[i], cs_sym_info[i]])
                for j in range(len(perf_values)):
                    results[i].append(perf_values[j])

        Solutions = []
        for i in range(len(cs_sym_info)):
            name = 'Layout_' + str(i)
            solution = CornerStitchSolution(name=name)
            solution.params = None
            solution.layout_info = cs_sym_info[i]
            solution.abstract_info = solution.form_abs_obj_rect_dict()
            Solutions.append(solution)

        for i in range(len(fig_data)):
            save_solution(fig_data[i], id=i, db=db_file)
    '''

    '''
    # POPULATING DATABASE
    for i in range(len(Solutions)):  # MARK FOR DELETION
        solution = Solutions[i]
        save_solution(solution.fig_data, id=i, db=db_file)
    
    '''

    return Solutions

def get_min_size_sol_info(structure=None, dbunit=1000):
    
    cg_interface=CS_to_CG(cs_type_map=structure.cs_type_map)
    if structure.via_connected_layer_info!=None:
        for via_name, sub_root_node_list in structure.sub_roots.items():
            #print(via_name)
            sub_tree_root=sub_root_node_list # root of each via connected layes subtree

            # in the sub_tree_root, there will be only bounday coordinates and via coordinates. All other coordinates will be evaluated in interfacing layer
            sub_tree_root[0].ZDL+=sub_tree_root[0].boundary_coordinates
            sub_tree_root[1].ZDL+=sub_tree_root[1].boundary_coordinates
            sub_tree_root[0].ZDL+=sub_tree_root[0].via_coordinates
            sub_tree_root[1].ZDL+=sub_tree_root[1].via_coordinates

            sub_tree_root[0].ZDL=list(set(sub_tree_root[0].ZDL))
            sub_tree_root[0].ZDL.sort()
            sub_tree_root[0].create_vertices()
            sub_tree_root[1].ZDL=list(set(sub_tree_root[1].ZDL))
            sub_tree_root[1].ZDL.sort()
            sub_tree_root[1].create_vertices()
            
            interfacing_layer_node_lists=[]
            interfacing_layer_node_h=[]
            interfacing_layer_node_v=[]
            for node in sub_tree_root[0].child:
                interfacing_layer_node_h.append(node)
            for node in sub_tree_root[1].child:
                interfacing_layer_node_v.append(node)
            for i in range(len(interfacing_layer_node_h)):
                hor_tree_node=interfacing_layer_node_h[i]
                ver_tree_node=interfacing_layer_node_v[i]
                if hor_tree_node.id==ver_tree_node.id:
                    pair=[hor_tree_node,ver_tree_node]
                    interfacing_layer_node_lists.append(pair)

            for sub_root in interfacing_layer_node_lists:
                structure.sub_tree_root_handler(cg_interface=cg_interface,root=sub_root,dbunit=dbunit) #getting constraint graph created from bottom -to-top (upto via root node)
                for i in range(len(structure.layers)):
                    if structure.layers[i].new_engine.Htree.hNodeList[0].parent==sub_root[0] and structure.layers[i].new_engine.Vtree.vNodeList[0].parent==sub_root[1]:

                        for node_id,ZDL_H in (structure.layers[i].forward_cg.x_coordinates.items()):
                            if node_id==sub_root[0].id:
                                sub_root[0].ZDL+=ZDL_H
                                #sub_tree_root[0].ZDL+=ZDL_H
                                
                            elif node_id==structure.layers[i].new_engine.Htree.hNodeList[0].id:
                                sub_root[0].ZDL+=ZDL_H
                            
                            
                        
                        for node_id,ZDL_V in (structure.layers[i].forward_cg.y_coordinates.items()):
                            if node_id==sub_root[1].id:
                                sub_root[1].ZDL+=ZDL_V
                                #sub_tree_root[1].ZDL+=ZDL_V
                            
                            elif node_id==structure.layers[i].new_engine.Vtree.vNodeList[0].id:
                                sub_root[1].ZDL+=ZDL_V
                            
                            
                        
                sub_root[0].ZDL=list(set(sub_root[0].ZDL))
                sub_root[0].ZDL.sort()
                sub_root[1].ZDL=list(set(sub_root[1].ZDL))
                sub_root[1].ZDL.sort()
                
                structure.create_interfacing_layer_forward_cg(sub_root) 
                
            #print(len(sub_tree_root[0].vertices),len(sub_tree_root[0].ZDL),len(sub_tree_root[0].edges))
            #for edge in sub_tree_root[0].edges:
                #edge.printEdge()
            #print(len(sub_tree_root[1].vertices),len(sub_tree_root[1].ZDL),len(sub_tree_root[1].edges))
            #for edge in sub_tree_root[1].edges:
                ##edge.printEdge()

            # creating cg for sub_tree_root nodes
            #print(sub_tree_root[0].id,sub_tree_root[0].parent.id)
            
            if len(sub_tree_root[0].vertices)>0 and len(sub_tree_root[0].edges)>0:
                sub_tree_root[0].create_forward_cg(constraint_info='MinHorSpacing')
            if len(sub_tree_root[1].vertices)>0 and len(sub_tree_root[1].edges)>0:
                sub_tree_root[1].create_forward_cg(constraint_info='MinVerSpacing')
            #print(sub_tree_root[0].name, len(sub_tree_root[0].tb_eval_graph.edges))
            #for edge in sub_tree_root[0].tb_eval_graph.edges:
                #edge.printEdge()
            #print(sub_tree_root[0].name, len(sub_tree_root[1].tb_eval_graph.edges))
            #for edge in sub_tree_root[1].tb_eval_graph.edges:
                #edge.printEdge()
        
        structure.root_node_h.calculate_min_location()
        structure.root_node_v.calculate_min_location()
    else: # no via connected layers (2D Case)
        root=[structure.root_node_h,structure.root_node_v]
        structure.sub_tree_root_handler(cg_interface=cg_interface,root=root,dbunit=dbunit) #getting constraint graph created from bottom -to-top (upto root node)
        
        if structure.layers[0].new_engine.Htree.hNodeList[0].parent==root[0] and structure.layers[0].new_engine.Vtree.vNodeList[0].parent==root[1]:

            for node_id,ZDL_H in list(structure.layers[0].forward_cg.x_coordinates.items()):
                    if node_id==root[0].id:
                        root[0].ZDL+=ZDL_H
                        root[0].ZDL=list(set(root[0].ZDL))
                        root[0].ZDL.sort()
                        break
            
            for node_id,edgelist in list(structure.layers[0].forward_cg.edgesh_forward.items()):
                if node_id==root[0].id:
                    root[0].edges+=edgelist
                    break
                
            for node_id,ZDL_V in list(structure.layers[0].forward_cg.y_coordinates.items()):
                if node_id==root[1].id:
                    root[1].ZDL+=ZDL_V
                    root[1].ZDL=list(set(root[1].ZDL))
                    root[1].ZDL.sort()
                    break
            for node_id,edgelist in list(structure.layers[0].forward_cg.edgesv_forward.items()):
                if node_id==root[1].id:
                    root[1].edges+=edgelist
                    break

        structure.root_node_h.calculate_min_location()
        structure.root_node_v.calculate_min_location()





    
    # teporary implementation: all layers are aligned. 
    '''
    To do: inter-layer spacing constraint implementation
    '''
    structure.root_node_h.node_min_locations=structure.root_node_h.node_locations
    structure.root_node_v.node_min_locations=structure.root_node_v.node_locations
   

    return structure,cg_interface

def get_unique_edges(edge_list=None):
    '''
    edge_list: list of edges of HCG/VCG.
    Returns unique edges within same vertices
    '''

    print(len(edge_list))
    removed_edges=[]
    for edge1 in edge_list:
        for edge2 in edge_list:
            if edge2!=edge1:
                if edge2.source==edge1.source and edge2.dest==edge1.dest and edge2.constraint==edge1.constraint:

                    if edge2.comp_type!='Device' and edge2 not in removed_edges:
                        #print("E",edge2.getEdgeDict(),edge2)
                        removed_edges.append(edge2)

    #print(len(removed_edges))
    for edge in edge_list:
        #print(edge.source,edge.dest,edge.constraint)

        if edge in removed_edges:
            #print("R",edge.source,edge.dest,edge.constraint)
            edge_list.remove(edge)

    print("RE",len(edge_list))
    return edge_list





def variable_size_solution_generation(structure=None,num_layouts=None,mode=None,seed=None,dbunit=1000):
    '''
    :param structure: 3D structure object
    :param num_layouts int -- provide a number of layouts used in NG RANDOM(macro mode)
    :param seed -- randomization seed

    returns structure with variable floorplan sized solutions

    '''

    structure,CG0=get_min_size_sol_info(structure=structure,dbunit=dbunit)  # gets minimum-sized floorplan evaluation (bottom-up constraint propagation only)
    ZDL_H = {}
    ZDL_V = {}
    for k, v in structure.root_node_h.node_min_locations.items():
        ZDL_H[k] = v
    for k, v in structure.root_node_v.node_min_locations.items():
        ZDL_V[k] = v

    MIN_X = {}
    MIN_Y = {}
    for k, v in ZDL_H.items():
        MIN_X[list(ZDL_H.keys()).index(k)] = v
    for k, v in ZDL_V.items():
        MIN_Y[list(ZDL_V.keys()).index(k)] = v

    #print (MIN_X,ZDL_H)
    max_x = max(MIN_X.values())  # finding minimum width of the floorplan
    max_y = max(MIN_Y.values())  # finding minimum height of the floorplan
    XLoc = list(MIN_X.keys())
    YLoc = list(MIN_Y.keys())

    Min_X_Loc = {}
    Min_Y_Loc = {}

    XLoc.sort()
    YLoc.sort()
    Min_X_Loc[len(XLoc) - 1] = max_x
    Min_Y_Loc[len(YLoc) - 1] = max_y
    #print width,height
    width=max_x
    height=max_y
    #print(max_x,max_y)
    for k, v in Min_X_Loc.items():  # checking if the given width is greater or equal minimum width

        if width >= v:

            Min_X_Loc[k] = width
        else:
            print("Enter Width greater than or equal Minimum Width")
            return
    for k, v in Min_Y_Loc.items():  # checking if the given height is greater or equal minimum width
        if height >= v:

            Min_Y_Loc[k] = height
        else:
            print("Enter Height greater than or equal Minimum Height")
            return
    Min_X_Loc[0] = 0
    Min_Y_Loc[0] = 0
    # sorting the given locations based on the graph vertices in ascending order
    Min_X_Loc = collections.OrderedDict(sorted(Min_X_Loc.items()))
    Min_Y_Loc = collections.OrderedDict(sorted(Min_Y_Loc.items()))

    #print (Min_X_Loc)
    #print(Min_Y_Loc)
    #fixed_location_evaluation=fixed_floorplan_algorithms()
    fixed_location_evaluation=fixed_floorplan_algorithms()
    fixed_location_evaluation.removable_nodes_h=structure.root_node_h.removed_nodes
    fixed_location_evaluation.removable_nodes_v =structure.root_node_v.removed_nodes
    fixed_location_evaluation.reference_nodes_h=structure.root_node_h.reference_nodes
    fixed_location_evaluation.reference_nodes_v =structure.root_node_v.reference_nodes
    fixed_location_evaluation.top_down_eval_edges_h=structure.root_node_h.top_down_eval_edges
    fixed_location_evaluation.top_down_eval_edges_v =structure.root_node_v.top_down_eval_edges
    #edgesh_root = get_unique_edges(structure.root_node_h.edges) # removes unnecessary edges within same vertices
    #edgesv_root = get_unique_edges(structure.root_node_v.edges)
    edgesh_root=structure.root_node_h.edges
    edgesv_root=structure.root_node_v.edges

    ZDL_H = structure.root_node_h.ZDL
    ZDL_V = structure.root_node_v.ZDL

    ZDL_H = list(set(ZDL_H))
    ZDL_H.sort()
    ZDL_V = list(set(ZDL_V))
    ZDL_V.sort()
    structure.root_node_h.node_mode_2_locations,structure.root_node_v.node_mode_2_locations=fixed_location_evaluation.get_locations(ID=structure.root_node_h.id,edgesh=edgesh_root,ZDL_H=ZDL_H,edgesv=edgesv_root,ZDL_V=ZDL_V,level=mode,XLoc=Min_X_Loc,YLoc=Min_Y_Loc,seed=seed,num_solutions=num_layouts)
    print ("H",structure.root_node_h.node_mode_2_locations)
    print (structure.root_node_v.node_mode_2_locations)
    #input()

    mode=2 # since rest of the nodes in the tree has a fixed dimension.

    if structure.via_connected_layer_info!=None:
        for child in structure.root_node_h.child:
                child.set_min_loc()
                child.node_mode_2_locations[child.id]=[]
        for child in structure.root_node_v.child:
                child.set_min_loc()
                child.node_mode_2_locations[child.id]=[]

    for i in range(num_layouts):
        root_node_h_mode_2_location=structure.root_node_h.node_mode_2_locations[structure.root_node_h.id][i]
        root_node_v_mode_2_location=structure.root_node_v.node_mode_2_locations[structure.root_node_v.id][i]
        # assign locations to each sub_root nodes (via nodes)
        if structure.via_connected_layer_info!=None:
            root_X = {}
            root_Y = {}
            for k, v in root_node_h_mode_2_location.items():
                root_X[list(root_node_h_mode_2_location.keys()).index(k)] = v
            for k, v in root_node_v_mode_2_location.items():
                root_Y[list(root_node_v_mode_2_location.keys()).index(k)] = v

            node_mode_2_locations_h={}
            node_mode_2_locations_v={}
            for child in structure.root_node_h.child:

                for vertex_coord,location in child.node_min_locations.items():
                    if vertex_coord in root_node_h_mode_2_location:
                        node_mode_2_locations_h[vertex_coord]=root_X[list(root_node_h_mode_2_location.keys()).index(vertex_coord)]
                child.node_mode_2_locations[child.id].append(node_mode_2_locations_h)
                #print (child.node_mode_2_locations)

            for child in structure.root_node_v.child:

                for vertex_coord,location in child.node_min_locations.items():
                    if vertex_coord in root_node_v_mode_2_location:
                        node_mode_2_locations_v[vertex_coord]=root_Y[list(root_node_v_mode_2_location.keys()).index(vertex_coord)]
                child.node_mode_2_locations[child.id].append(node_mode_2_locations_v)
                #print (child.node_mode_2_locations)

    if structure.via_connected_layer_info!=None:
        for via_name, sub_root_node_list in structure.sub_roots.items():
            sub_tree_root=sub_root_node_list # root of each via connected layes subtree
            #print (sub_tree_root[0].node_mode_2_locations,sub_tree_root[1].node_mode_2_locations)
            #'''
            #evaluating other vertices locations for root node
            fixed_location_evaluation=fixed_floorplan_algorithms()
            fixed_location_evaluation.removable_nodes_h=sub_tree_root[0].removed_nodes
            fixed_location_evaluation.removable_nodes_v =sub_tree_root[1].removed_nodes
            fixed_location_evaluation.reference_nodes_h=sub_tree_root[0].reference_nodes
            fixed_location_evaluation.reference_nodes_v =sub_tree_root[1].reference_nodes
            fixed_location_evaluation.top_down_eval_edges_h=sub_tree_root[0].top_down_eval_edges
            fixed_location_evaluation.top_down_eval_edges_v =sub_tree_root[1].top_down_eval_edges
            edgesh_root = sub_tree_root[0].edges
            edgesv_root = sub_tree_root[1].edges
            ZDL_H = sub_tree_root[0].ZDL
            ZDL_V = sub_tree_root[1].ZDL

            ZDL_H = list(set(ZDL_H))
            ZDL_H.sort()
            ZDL_V = list(set(ZDL_V))
            ZDL_V.sort()

            Min_X_Locs=[]
            Min_Y_Locs=[]


            for node_id, location_list in sub_tree_root[0].node_mode_2_locations.items():
                #location_dict=location_list[0]
                for i in range(len(location_list)):
                    location_dict=location_list[i]
                    Min_X_Loc={}
                    for coord, location in location_dict.items():
                        index=ZDL_H.index(coord)
                        Min_X_Loc[index]=location
                    Min_X_Locs.append(Min_X_Loc)
            for node_id, location_list in sub_tree_root[1].node_mode_2_locations.items():
                #location_dict=location_list[0]
                for i in range(len(location_list)):
                    location_dict=location_list[i]
                    Min_Y_Loc={}
                    for coord, location in location_dict.items():
                        index=ZDL_V.index(coord)
                        Min_Y_Loc[index]=location
                    Min_Y_Locs.append(Min_Y_Loc)
            #print(Min_X_Locs,Min_Y_Locs)
            #input()
            '''
            print(Min_X_Loc,Min_Y_Loc)
            print (fixed_location_evaluation.removable_nodes_h)
            print(fixed_location_evaluation.removable_nodes_v)
            print(fixed_location_evaluation.reference_nodes_h)
            print(fixed_location_evaluation.reference_nodes_v)
            print(fixed_location_evaluation.top_down_eval_edges_h)
            print(fixed_location_evaluation.top_down_eval_edges_v)
            
            input()
            '''
            #print (sub_tree_root[0].node_mode_2_locations)
            #print (sub_tree_root[1].node_mode_2_locations)
            #for i in range(len(sub_tree_root[1].node_mode_2_locations.values())):

            for i in range(len(Min_X_Locs)):
                Min_X_Loc=Min_X_Locs[i]
                Min_Y_Loc=Min_Y_Locs[i]
                node_mode_2_locations_h,node_mode_2_locations_v=fixed_location_evaluation.get_locations(ID=sub_tree_root[0].id,edgesh=edgesh_root,ZDL_H=ZDL_H,edgesv=edgesv_root,ZDL_V=ZDL_V,level=mode,XLoc=Min_X_Loc,YLoc=Min_Y_Loc,seed=seed,num_solutions=1)

                sub_tree_root[0].node_mode_1_locations.append(node_mode_2_locations_h)
                sub_tree_root[1].node_mode_1_locations.append(node_mode_2_locations_v)
                #print (sub_tree_root[0].node_mode_2_locations)
                #print (sub_tree_root[1].node_mode_2_locations)
            for j in range(len(sub_tree_root[0].node_mode_1_locations)):
                sub_tree_root[0].node_mode_2_locations=sub_tree_root[0].node_mode_1_locations[j]
                sub_tree_root[1].node_mode_2_locations=sub_tree_root[1].node_mode_1_locations[j]
                #print(sub_tree_root[0].node_mode_2_locations)
                ##input()
                for i in range(len(structure.layers)):
                    if structure.layers[i].New_engine.Htree.hNodeList[0].parent==sub_tree_root[0] and structure.layers[i].New_engine.Vtree.vNodeList[0].parent==sub_tree_root[1]:
                        structure.layers[i].c_g.LocationH[sub_tree_root[0].id]=sub_tree_root[0].node_mode_2_locations[sub_tree_root[0].id]
                        structure.layers[i].c_g.LocationV[sub_tree_root[1].id]=sub_tree_root[1].node_mode_2_locations[sub_tree_root[1].id]
                        #structure.layers[i].c_g.minX[sub_tree_root[0].id]=sub_tree_root[0].node_min_locations
                        #structure.layers[i].c_g.minY[sub_tree_root[1].id]=sub_tree_root[1].node_min_locations

                        #print ("minLocationH", structure.layers[i].c_g.minLocationH)
                        #print ("minLocationV", structure.layers[i].c_g.minLocationV)
                        structure.layers[i].mode_2_location_h= structure.layers[i].c_g.HcgEval( mode,Random=None,seed=seed, N=1)
                        structure.layers[i].mode_2_location_v = structure.layers[i].c_g.VcgEval( mode,Random=None,seed=seed, N=1)

                        mode_2_location_h,mode_2_location_v=structure.layers[i].c_g.minValueCalculation(structure.layers[i].c_g.HorizontalNodeList,structure.layers[i].c_g.VerticalNodeList,mode)
                        #print (mode_2_location_h)
                        #print(mode_2_location_v)
                        structure.layers[i].mode_1_location_h.append(mode_2_location_h[0])
                        structure.layers[i].mode_1_location_v.append(mode_2_location_v[0])
                        #input()
    else:# handles 2D/2.5D layouts
        sub_tree_root=[structure.root_node_h,structure.root_node_v] # root of each via connected layes subtree
        #print(structure.root_node_h.node_mode_2_locations)
        #input()
        for node_id,location_list in sub_tree_root[0].node_mode_2_locations.items():
            for loc in location_list:
                location={}
                location[node_id]=[loc]
                sub_tree_root[0].node_mode_1_locations.append(location)
        for node_id,location_list in sub_tree_root[1].node_mode_2_locations.items():
            for loc in location_list:
                location={}
                location[node_id]=[loc]
                sub_tree_root[1].node_mode_1_locations.append(location)

        for j in range(len(sub_tree_root[0].node_mode_1_locations)):
            sub_tree_root[0].node_mode_2_locations=sub_tree_root[0].node_mode_1_locations[j]
            sub_tree_root[1].node_mode_2_locations=sub_tree_root[1].node_mode_1_locations[j]
            #print(sub_tree_root[0].node_mode_2_locations)
            #input()
            for i in range(len(structure.layers)):
                if structure.layers[i].New_engine.Htree.hNodeList[0].parent==sub_tree_root[0] and structure.layers[i].New_engine.Vtree.vNodeList[0].parent==sub_tree_root[1]:
                    structure.layers[i].c_g.LocationH[sub_tree_root[0].id]=sub_tree_root[0].node_mode_2_locations[sub_tree_root[0].id]
                    structure.layers[i].c_g.LocationV[sub_tree_root[1].id]=sub_tree_root[1].node_mode_2_locations[sub_tree_root[1].id]
                    #structure.layers[i].c_g.minX[sub_tree_root[0].id]=sub_tree_root[0].node_min_locations
                    #structure.layers[i].c_g.minY[sub_tree_root[1].id]=sub_tree_root[1].node_min_locations

                    #print ("minLocationH", structure.layers[i].c_g.minLocationH)
                    #print ("minLocationV", structure.layers[i].c_g.minLocationV)
                    structure.layers[i].mode_2_location_h= structure.layers[i].c_g.HcgEval( mode,Random=None,seed=seed, N=1)
                    structure.layers[i].mode_2_location_v = structure.layers[i].c_g.VcgEval( mode,Random=None,seed=seed, N=1)
                    mode_2_location_h,mode_2_location_v=structure.layers[i].c_g.minValueCalculation(structure.layers[i].c_g.HorizontalNodeList,structure.layers[i].c_g.VerticalNodeList,mode)
                    #print (mode_2_location_h)
                    #print(mode_2_location_v)
                    structure.layers[i].mode_1_location_h.append(mode_2_location_h[0])
                    structure.layers[i].mode_1_location_v.append(mode_2_location_v[0])


    return structure, CG0

def fixed_size_solution_generation(structure=None, mode=0, optimization=True,rel_cons=None, db_file=None,fig_dir=None,sol_dir=None,plot=None, apis={}, measures=[],seed=None,
                             num_layouts = None,num_gen= None , num_disc=None,max_temp=None,floor_plan=None,algorithm=None,dbunit=1000):
    '''

    :param structure: 3D structure object
    :param mode: 0->3 see in cmd.py
    :param optimization: (or evaluation for mode 0) set to be True for layout evaluation
    :param db_file: database file to store the layout info
    :param apis: {'E':e_api,'T':t_api} some apis for electrical and thermal models
    :param measures: list of measure objects
    # Below are some macro mode params:
    :param seed: int -- provide a seed for layout generation used in all methods(macro mode)
    :param floor_plan: [int, int] -- provide width and height values for fix floor plan layout generation mode
    # ALGORITHM PARAMS
    :param algorithm str -- type of algorithm NG-RANDOM,NSGAII,WS,SA
    :param num_layouts int -- provide a number of layouts used in NG RANDOM and WS(macro mode)
    :param num_gen int -- provide a number of generations used in NSGAII (macro mode)
    :param num_disc -- provide a number for intervals to create weights for objectives WS (macro mode)
    :param max_temp -- provide a max temp param for SA (macro mode)

    :return: list of CornerStitch Solution objects
    '''
    width=floor_plan[0]
    height=floor_plan[1]
    #structure,CG0=get_min_size_sol_info(structure=structure,dbunit=dbunit)  # gets minimum-sized floorplan evaluation (bottom-up constraint propagation only) 
    structure,cg_interface=get_min_size_sol_info(structure=structure,dbunit=dbunit)
    ZDL_H = {}
    ZDL_V = {}
    for k, v in structure.root_node_h.node_min_locations.items():
        ZDL_H[k] = v
    for k, v in structure.root_node_v.node_min_locations.items():
        ZDL_V[k] = v

    MIN_X = {}
    MIN_Y = {}
    for k, v in ZDL_H.items():
        MIN_X[list(ZDL_H.keys()).index(k)] = v
    for k, v in ZDL_V.items():
        MIN_Y[list(ZDL_V.keys()).index(k)] = v
    
    #print (MIN_X,ZDL_H)
    max_x = max(MIN_X.values())  # finding minimum width of the floorplan
    max_y = max(MIN_Y.values())  # finding minimum height of the floorplan
    XLoc = list(MIN_X.keys())
    YLoc = list(MIN_Y.keys())

    Min_X_Loc = {}
    Min_Y_Loc = {}

    XLoc.sort()
    YLoc.sort()
    Min_X_Loc[len(XLoc) - 1] = max_x
    Min_Y_Loc[len(YLoc) - 1] = max_y
    #print width,height
    for k, v in Min_X_Loc.items():  # checking if the given width is greater or equal minimum width

        if width >= v:
            
            Min_X_Loc[k] = width
        else:
            print("Enter Width greater than or equal Minimum Width")
            exit()
    for k, v in Min_Y_Loc.items():  # checking if the given height is greater or equal minimum width
        if height >= v:
            
            Min_Y_Loc[k] = height
        else:
            print("Enter Height greater than or equal Minimum Height")
            exit()
    Min_X_Loc[0] = 0
    Min_Y_Loc[0] = 0
    # sorting the given locations based on the graph vertices in ascending order
    Min_X_Loc = collections.OrderedDict(sorted(Min_X_Loc.items()))
    Min_Y_Loc = collections.OrderedDict(sorted(Min_Y_Loc.items()))
        
    #print (Min_X_Loc)
    #print(Min_Y_Loc)
    '''for edge in structure.root_node_h.edges:
        edge.printEdge()
    for vert in structure.root_node_h.vertices:
        vert.printVertex()
    for edge in structure.root_node_v.edges:
        edge.printEdge()
    for vert in structure.root_node_v.vertices:
        vert.printVertex()

    input()'''
    ZDL_H=[]
    ZDL_V=[]
    for vert in structure.root_node_h.vertices:
        ZDL_H.append(vert.coordinate)
    for vert in structure.root_node_v.vertices:
        ZDL_V.append(vert.coordinate)
    ZDL_H = list(set(ZDL_H))
    ZDL_H.sort()
    ZDL_V = list(set(ZDL_V))
    ZDL_V.sort()
    #evaluating other vertices locations for root node
    fixed_location_evaluation=fixed_floorplan_algorithms()
    fixed_location_evaluation.populate_attributes(structure.root_node_h,structure.root_node_v)
    edgesh_root = structure.root_node_h.edges
    edgesv_root = structure.root_node_v.edges
    structure.root_node_h.node_mode_2_locations,structure.root_node_v.node_mode_2_locations=fixed_location_evaluation.get_root_locations(ID=structure.root_node_h.id,edgesh=edgesh_root,ZDL_H=ZDL_H,edgesv=edgesv_root,ZDL_V=ZDL_V,level=mode,XLoc=Min_X_Loc,YLoc=Min_Y_Loc,seed=seed,num_solutions=num_layouts)
    #print ("Root_h",structure.root_node_h.node_mode_2_locations)
    #print ("Root_v",structure.root_node_v.node_mode_2_locations)
    
    if structure.via_connected_layer_info!=None:
        for child in structure.root_node_h.child:
                child.set_min_loc()
                child.node_mode_2_locations[child.id]=[]
        for child in structure.root_node_v.child:
                child.set_min_loc()
                child.node_mode_2_locations[child.id]=[]
    
    for i in range(num_layouts):
        root_node_h_mode_2_location=structure.root_node_h.node_mode_2_locations[structure.root_node_h.id][i]
        root_node_v_mode_2_location=structure.root_node_v.node_mode_2_locations[structure.root_node_v.id][i]
        # assign locations to each sub_root nodes (via nodes)
        if structure.via_connected_layer_info!=None:
            root_X = {}
            root_Y = {}
            for k, v in root_node_h_mode_2_location.items():
                root_X[list(root_node_h_mode_2_location.keys()).index(k)] = v
            for k, v in root_node_v_mode_2_location.items():
                root_Y[list(root_node_v_mode_2_location.keys()).index(k)] = v

            #print(root_X)
            #print(root_Y)
            
            node_mode_2_locations_h={}
            node_mode_2_locations_v={}
            for child in structure.root_node_h.child:

                for vertex_coord,location in child.node_min_locations.items():
                    if vertex_coord in root_node_h_mode_2_location:
                        node_mode_2_locations_h[vertex_coord]=root_X[list(root_node_h_mode_2_location.keys()).index(vertex_coord)]
                child.node_mode_2_locations[child.id].append(node_mode_2_locations_h)
                #child.get_fixed_sized_solutions(mode,Random=None,seed=seed, N=num_layouts)

            

            for child in structure.root_node_v.child:

                for vertex_coord,location in child.node_min_locations.items():
                    if vertex_coord in root_node_v_mode_2_location:
                        node_mode_2_locations_v[vertex_coord]=root_Y[list(root_node_v_mode_2_location.keys()).index(vertex_coord)]
                child.node_mode_2_locations[child.id].append(node_mode_2_locations_v)
                #child.get_fixed_sized_solutions(mode,Random=None,seed=seed, N=num_layouts)
            
    
    if structure.via_connected_layer_info!=None:
        for child in structure.root_node_h.child:
            child.get_fixed_sized_solutions(mode,Random=None,seed=seed, N=num_layouts)
        for child in structure.root_node_v.child:
            child.get_fixed_sized_solutions(mode,Random=None,seed=seed, N=num_layouts)
        #print ("H",child.name,child.id,child.node_mode_2_locations)
        #print ("V",child.name,child.id,child.node_mode_2_locations)
        #input()
        for via_name, sub_root_node_list in structure.interfacing_layer_nodes.items():
            #print(via_name,sub_root_node_list )
            for node in sub_root_node_list:
                node.set_min_loc()
                #print (node.node_min_locations)
                node.vertices.sort(key= lambda x:x.index, reverse=False)
                ledge_dim=node.vertices[1].min_loc # minimum location of first vertex is the ledge dim
                node.get_fixed_sized_solutions(mode,Random=None,seed=seed, N=num_layouts,ledge_dim=ledge_dim)
        
                #print(node.node_mode_2_locations)
        #nput()
        for via_name, sub_root_node_list in structure.interfacing_layer_nodes.items():
            sub_root=sub_root_node_list # root of each via connected layes subtree
            
            for i in range(len(structure.layers)):
                if structure.layers[i].new_engine.Htree.hNodeList[0].parent==sub_root[0] and structure.layers[i].new_engine.Vtree.vNodeList[0].parent==sub_root[1]:
                    structure.layers[i].forward_cg.LocationH[sub_root_node_list[0].id]=sub_root_node_list[0].node_mode_2_locations[sub_root_node_list[0].id]
                    structure.layers[i].forward_cg.LocationV[sub_root_node_list[1].id]=sub_root_node_list[1].node_mode_2_locations[sub_root_node_list[1].id]
                    #structure.layers[i].c_g.minX[sub_tree_root[0].id]=sub_tree_root[0].node_min_locations
                    #structure.layers[i].c_g.minY[sub_tree_root[1].id]=sub_tree_root[1].node_min_locations

                    #print(structure.layers[i].forward_cg.LocationH)
                    #print(structure.layers[i].forward_cg.LocationV)
                    #input()
                    structure.layers[i].mode_2_location_h= structure.layers[i].forward_cg.HcgEval( mode,Random=None,seed=seed, N=num_layouts)
                    structure.layers[i].mode_2_location_v = structure.layers[i].forward_cg.VcgEval( mode,Random=None,seed=seed, N=num_layouts)
                    
                    structure.layers[i].mode_2_location_h,structure.layers[i].mode_2_location_v=structure.layers[i].forward_cg.minValueCalculation(structure.layers[i].forward_cg.hcs_nodes,structure.layers[i].forward_cg.vcs_nodes,mode)
                    


        """
        for via_name, sub_root_node_list in structure.sub_roots.items():
            sub_tree_root=sub_root_node_list # root of each via connected layes subtree
            #print (sub_tree_root[0].node_mode_2_locations,sub_tree_root[1].node_mode_2_locations)
            #'''
            #evaluating other vertices locations for root node
            fixed_location_evaluation=fixed_floorplan_algorithms()
            fixed_location_evaluation.removable_nodes_h=sub_tree_root[0].removed_nodes
            fixed_location_evaluation.removable_nodes_v =sub_tree_root[1].removed_nodes
            fixed_location_evaluation.reference_nodes_h=sub_tree_root[0].reference_nodes
            fixed_location_evaluation.reference_nodes_v =sub_tree_root[1].reference_nodes
            fixed_location_evaluation.top_down_eval_edges_h=sub_tree_root[0].top_down_eval_edges
            fixed_location_evaluation.top_down_eval_edges_v =sub_tree_root[1].top_down_eval_edges
            edgesh_root = sub_tree_root[0].edges
            edgesv_root = sub_tree_root[1].edges
            ZDL_H = sub_tree_root[0].ZDL
            ZDL_V = sub_tree_root[1].ZDL

            ZDL_H = list(set(ZDL_H))
            ZDL_H.sort()
            ZDL_V = list(set(ZDL_V))
            ZDL_V.sort()

            Min_X_Loc={}
            Min_Y_Loc={}
            for node_id, location_list in sub_tree_root[0].node_mode_2_locations.items():
                location_dict=location_list[0]
                for coord, location in location_dict.items():
                    index=ZDL_H.index(coord)
                    Min_X_Loc[index]=location
            for node_id, location_list in sub_tree_root[1].node_mode_2_locations.items():
                location_dict=location_list[0]
                for coord, location in location_dict.items():
                    index=ZDL_V.index(coord)
                    Min_Y_Loc[index]=location
            '''
            print(Min_X_Loc,Min_Y_Loc)
            print (fixed_location_evaluation.removable_nodes_h)
            print(fixed_location_evaluation.removable_nodes_v)
            print(fixed_location_evaluation.reference_nodes_h)
            print(fixed_location_evaluation.reference_nodes_v)
            print(fixed_location_evaluation.top_down_eval_edges_h)
            print(fixed_location_evaluation.top_down_eval_edges_v)
            
            input()
            '''
            #print (sub_tree_root[0].node_mode_2_locations)
            #print (sub_tree_root[1].node_mode_2_locations)
            #for i in range(len(sub_tree_root[1].node_mode_2_locations.values())):


            node_mode_2_locations_h,node_mode_2_locations_v=fixed_location_evaluation.get_locations(ID=sub_tree_root[0].id,edgesh=edgesh_root,ZDL_H=ZDL_H,edgesv=edgesv_root,ZDL_V=ZDL_V,level=mode,XLoc=Min_X_Loc,YLoc=Min_Y_Loc,seed=seed,num_solutions=num_layouts)

            sub_tree_root[0].node_mode_2_locations=(node_mode_2_locations_h)
            sub_tree_root[1].node_mode_2_locations=(node_mode_2_locations_v)
            #print (sub_tree_root[0].node_mode_2_locations)
            #print (sub_tree_root[1].node_mode_2_locations)
        
            for i in range(len(structure.layers)):
                    if structure.layers[i].New_engine.Htree.hNodeList[0].parent==sub_tree_root[0] and structure.layers[i].New_engine.Vtree.vNodeList[0].parent==sub_tree_root[1]:
                        structure.layers[i].c_g.LocationH[sub_tree_root[0].id]=sub_tree_root[0].node_mode_2_locations[sub_tree_root[0].id]
                        structure.layers[i].c_g.LocationV[sub_tree_root[1].id]=sub_tree_root[1].node_mode_2_locations[sub_tree_root[1].id]
                        #structure.layers[i].c_g.minX[sub_tree_root[0].id]=sub_tree_root[0].node_min_locations
                        #structure.layers[i].c_g.minY[sub_tree_root[1].id]=sub_tree_root[1].node_min_locations

                        #print ("minLocationH", structure.layers[i].c_g.minLocationH)
                        #print ("minLocationV", structure.layers[i].c_g.minLocationV)
                        structure.layers[i].mode_2_location_h= structure.layers[i].c_g.HcgEval( mode,Random=None,seed=seed, N=num_layouts)
                        structure.layers[i].mode_2_location_v = structure.layers[i].c_g.VcgEval( mode,Random=None,seed=seed, N=num_layouts)

                        structure.layers[i].mode_2_location_h,structure.layers[i].mode_2_location_v=structure.layers[i].c_g.minValueCalculation(structure.layers[i].c_g.HorizontalNodeList,structure.layers[i].c_g.VerticalNodeList,mode)
                        #print (structure.layers[i].mode_2_location_h)
                        #print(structure.layers[i].mode_2_location_v)"""
    else:# handles 2D/2.5D layouts
               
        sub_tree_root=[structure.root_node_h,structure.root_node_v] # root of each via connected layes subtree
        for i in range(len(structure.layers)):
            if structure.layers[i].new_engine.Htree.hNodeList[0].parent==sub_tree_root[0] and structure.layers[i].new_engine.Vtree.vNodeList[0].parent==sub_tree_root[1]:
                structure.layers[i].forward_cg.LocationH[sub_tree_root[0].id]=sub_tree_root[0].node_mode_2_locations[sub_tree_root[0].id]
                structure.layers[i].forward_cg.LocationV[sub_tree_root[1].id]=sub_tree_root[1].node_mode_2_locations[sub_tree_root[1].id]
                #structure.layers[i].c_g.minX[sub_tree_root[0].id]=sub_tree_root[0].node_min_locations
                #structure.layers[i].c_g.minY[sub_tree_root[1].id]=sub_tree_root[1].node_min_locations

                
                structure.layers[i].mode_2_location_h= structure.layers[i].forward_cg.HcgEval( mode,Random=None,seed=seed, N=num_layouts)
                structure.layers[i].mode_2_location_v = structure.layers[i].forward_cg.VcgEval( mode,Random=None,seed=seed, N=num_layouts)
                
                structure.layers[i].mode_2_location_h,structure.layers[i].mode_2_location_v=structure.layers[i].forward_cg.minValueCalculation(structure.layers[i].forward_cg.hcs_nodes,structure.layers[i].forward_cg.vcs_nodes,mode)
                #print (structure.layers[i].mode_2_location_h)
                #print(structure.layers[i].mode_2_location_v)
                #input()

    
    return structure, cg_interface

if __name__ == '__main__':
    import csv
    import copy
    import sys
    import os

    def input_script_generator(solution_csv=None,initial_input_script=None):
        '''
        :param solution_csv: a csv file with bottom-left coordinate of each component in the layout
        :param initial_input_script: initial input script
        :return: updated input script
        '''

        solution_rows=[]
        layers=[]
        with open(solution_csv, 'r') as csv_file:
            reader = csv.reader(csv_file)
            next(reader)  # skip first row
            
            #for row in reader:
            for i, row in enumerate(reader):
                print(i,row)
                solution_rows.append(row)
                if row[0]=='Component_Name':
                    start=i
                    continue
                elif len(row)>4:
                    
                    if row[0]=='Substrate':
                        end=i
                        layers.append((start+1,end))
                    
        new_script_rows={}
        for j in range(len(layers)):
            count_range=layers[j]
            #print(count_range)
            for i in range(len(solution_rows)):
                row=solution_rows[i]
                if row[0][0]=='I' and i<count_range[0]:
                    if row[0] not in new_script_rows:
                        new_script_rows[row[0]]=[]
            for i in range(len(solution_rows)):
                row=solution_rows[i]
                if row[0][0]=='I':
                    layer_name=row[0]
                
                    
                elif i>=count_range[0] and i<=count_range[1]:
                    

                    new_script_rows[layer_name].append(row)
                    

            #print(new_script_rows)
        
        
        #print solution_rows
        solution_script=[]

        with open(initial_input_script) as fp:
            line = fp.readlines()
        for l in line:
            texts = l.split(' ')
            solution_script.append(texts)
        #print len(solution_script),solution_script
        layer_name=None
        layer_wise_parts={}
        for i in range(len(solution_script)):
            line=solution_script[i]
            texts=l.strip().split(' ')
            print(texts)
            input()
            if line[0] in new_script_rows:
                layer_name=texts[0]
            else:
                if layer_name!=None:
                    for row in new_script_rows[layer_name]:
                        if row[0] in texts:
                            ind_=texts.index(row[0])
                            texts[ind_+1:]=row[1:]


            


        input()        
        solution_script_info=[]



        #for j in layers:
        for layer_name,row_lists in new_script_rows.items():
            for i in range(len(row_lists)):

                row= row_lists[i]
            if row[0] == 'Substrate':
                #solution_script_info.append([row[3],row[4]])
                continue
            else:

                for l in line:
                    texts=l.strip().split(' ')
                    
                    if len(texts)>=5:

                        if row[0]!='Substrate' and row[0] in texts :
                            texts_new = copy.deepcopy(texts)

                            if (row[0][0]=='T' or row[0][0]=='B'):

                                for i in range(len(texts)):
                                    if texts[i].isdigit():
                                        #x_index=i
                                        #print i
                                        break
                                    else:
                                        texts_new[i]=texts[i]
                                
                                texts_new[i]=row[1]
                                texts_new[i+1]=row[2]
                                #if row[0][0]!='D' or row[0][0]!='L':
                                texts_new[i+2]=row[3]
                                texts_new[i+3]=row[4]
                            else:
                                for i in range(len(texts)):
                                    if texts[i].isdigit():
                                        #x_index=i
                                        #print i
                                        break
                                    else:
                                        texts_new[i]=texts[i]
                                texts_new[i]=row[1]
                                texts_new[i+1]=row[2]



                            if texts_new not in solution_script_info:
                                solution_script_info.append(texts_new)

        print (len(solution_script_info))
        directory=os.path.dirname(initial_input_script)
        #print directory
        file = open(directory+"/Exported.txt", "w")

        #file.write("Text to write to file")
        #file.close()
        lines=[]
        for line in solution_script:

            if len(line)==2 and line[0].isdigit():
                for row in solution_script_info:
                    if len(row)==2:
                        line[0]=row[0]
                        line[1]=row[1]
            else:
                for row in solution_script_info:
                    if row[1] in line:
                        start_index=line.index(row[1])
                        end_index=start_index+len(row)
                        #print start_index, end_index
                        line[start_index:end_index+1]=row[1:]

            #print line
            for element in line:
                #print element
                file.write(element)
                file.write(' ')

            file.write('\n')
            lines.append(line)

        #file.write("\n".join(str(item) for item in lines))
        #for line in lines:
            #file.write(line)


        file.close()





    solution_csv='/nethome/ialrazi/Public/ICCAD_2021_Electrical_API_Testing/Test_Cases/Case_17/Solutions_Final/Solution_0.csv'
    initial_input_script='/nethome/ialrazi/Public/ICCAD_2021_Electrical_API_Testing/Test_Cases/Case_17/layout_geometry_script.txt'
    input_script_generator(solution_csv=solution_csv,initial_input_script=initial_input_script)

            
            






<|MERGE_RESOLUTION|>--- conflicted
+++ resolved
@@ -544,11 +544,7 @@
             sol=PSSolution(solution_id=solution.index)
             sol.make_solution(mode=mode,cs_solution=solution,module_data=solution.module_data)
         
-<<<<<<< HEAD
             #plot_solution_structure(sol)  # EGG
-=======
-            plot_solution_structure(sol)
->>>>>>> 5d006efd
             #for f in sol.features_list:
                 #f.printFeature()
             PS_solutions.append(sol)
