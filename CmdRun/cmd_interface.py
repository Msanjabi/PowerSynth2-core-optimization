--- conflicted
+++ resolved
@@ -175,17 +175,10 @@
                 if info[0] == "Layout_script:":
                     self.layout_script = os.path.abspath(info[1])
                 if info[0] == "Connectivity_script:": # This used to be "Bondwire_setup". However we have the Vias too. Hence the change
-<<<<<<< HEAD
-                    if info[1] !='None':
-                        self.connectivity_setup = os.path.abspath(info[1])
-                    else:
-                        self.connectivity_setup=None
-=======
                     if info[1]=='None':
                         self.connectivity_setup=None
                     else:
                         self.connectivity_setup = os.path.abspath(info[1])
->>>>>>> d8d0c62f
                 if info[0] == "Layer_stack:":
                     self.layer_stack_file = os.path.abspath(info[1])
                 if info[0] == "Parasitic_model:":
