--- conflicted
+++ resolved
@@ -1411,7 +1411,6 @@
     imam_nethome="/nethome/ialrazi/PowerSynth_V2/PowerSynth2_Git_Repo/PowerSynth/test"
     imam_nethome2="/nethome/ialrazi/PS_2_test_Cases/PS2.0_Release_Cases"
     if debug: # you can mannualy add the argument in the list as shown here
-<<<<<<< HEAD
         tc_list = [{qmle_nethome:'Meshing/Planar/Xiaoling_Case_Opt/macro_script.txt'}\
                 , {qmle_nethome:'Meshing/Planar/Rayna_Case_Opt/macro_script.txt'},\
                   {imam_nethome1:'Xiaoling_Case_Opt/macro_script_42X32.txt'},\
@@ -1435,29 +1434,6 @@
                     {qmle_nethome:'Unit_Test_Cases/2D_Half_Bridge_Test_Case_1/2D_Half_Bridge_Test_Case_1/macro_script.txt'},
                     {qmle_nethome:'Unit_Test_Cases/New_Script/Test_Cases/Case_3D_new_debug/Case_3_new/macro_script.txt'},
                     {qmle_nethome:'Unit_Test_Cases/New_Script/Test_Cases/Case_3D_new_debug_1/macro_script_new.txt'}]
-=======
-        tc_list = [{qmle_nethome:'Meshing/Planar/Xiaoling_Case_Opt/macro_script.txt'},
-                    {imam_nethome:'2D_Case_1/macro_script.txt'},
-                    {imam_nethome:'2D_Case_2/macro_script.txt'},
-                    {imam_nethome:'2D_Case_3/macro_script.txt'},
-                    {imam_nethome:'2D_Case_4/macro_script.txt'},
-                    {imam_nethome:'2D_Case_5/macro_script.txt'},
-                    {imam_nethome:'2D_Case_6/macro_script.txt'},
-                    {imam_nethome:'2D_Case_7/macro_script.txt'},
-                    {imam_nethome:'2D_Case_8/macro_script.txt'},
-                    {imam_nethome:'2D_Case_9/macro_script.txt'},
-                    {imam_nethome:'2D_Case_10/macro_script.txt'},
-                    {imam_nethome:'2D_Case_11/Case_11_new/macro_script.txt'},
-                    {imam_nethome:'2D_Case_11/macro_script.txt'},
-                    {imam_nethome:'3D_Case_1/macro_script.txt'},
-                    {imam_nethome:'3D_Case_2/macro_script.txt'},
-                    {imam_nethome:'3D_Case_3/macro_script.txt'},
-                    {imam_nethome:'3D_Case_3/Case_3_new/macro_script.txt'},
-                    {imam_nethome:'3D_Case_4/macro_script.txt'},
-                    {imam_nethome:'3D_Case_5/macro_script.txt'},
-                    {imam_nethome:'3D_Case_6/macro_script.txt'},
-                    {imam_nethome2:'3D_Case_3/macro_script_new.txt'}]
->>>>>>> da83762e
 
 
         for tc in tc_list:
