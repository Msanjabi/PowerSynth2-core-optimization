--- conflicted
+++ resolved
@@ -175,17 +175,10 @@
                 if info[0] == "Layout_script:":
                     self.layout_script = os.path.abspath(info[1])
                 if info[0] == "Connectivity_script:": # This used to be "Bondwire_setup". However we have the Vias too. Hence the change
-<<<<<<< HEAD
                     if info[1]=='None':
                         self.connectivity_setup=None
                     else:
                         self.connectivity_setup = os.path.abspath(info[1])
-=======
-                    if info[1] !='None':
-                        self.connectivity_setup = os.path.abspath(info[1])
-                    else:
-                        self.connectivity_setup=None
->>>>>>> e269d20d
                 if info[0] == "Layer_stack:":
                     self.layer_stack_file = os.path.abspath(info[1])
                 if info[0] == "Parasitic_model:":
@@ -323,7 +316,6 @@
 
                     if info[0] == 'Sink:':
                         self.electrical_models_info['sink']= info[1]
-<<<<<<< HEAD
                         #main_loops = (self.electrical_models_info['source'],self.electrical_models_info['sink'])
                         main_loop=(self.electrical_models_info['source'])+","+(self.electrical_models_info['sink'])
                         self.electrical_models_info['main_loops'] = str(main_loop)
@@ -340,9 +332,6 @@
                         with open(self.dev_conn_file, 'w') as f:
                             json.dump(self.loop_dv_state_map,f)
                     '''
-=======
-
->>>>>>> e269d20d
                     if info[0] == 'Main_Loops:':
                         self.electrical_models_info['main_loops'] = info[1:]
                     if info[0] == 'Multiport:':
@@ -1468,20 +1457,13 @@
                     {imam_nethome:'3D_Case_2_new/macro_script.txt'},
                     {imam_nethome:'3D_Case_3/macro_script.txt'},
                     {imam_nethome:'3D_Case_3_new/macro_script.txt'},
-<<<<<<< HEAD
-=======
                     {imam_nethome:'3D_Case_4_new/macro_script.txt'},
->>>>>>> e269d20d
                     {imam_nethome:'3D_Case_4/macro_script.txt'},
                     {imam_nethome:'3D_Case_4_new/macro_script.txt'},
                     {imam_nethome:'3D_Case_5/macro_script.txt'},
                     {imam_nethome:'3D_Case_6/macro_script.txt'},
-<<<<<<< HEAD
-                    {imam_nethome2:'3D_Case_2_new/macro_script.txt'}]
-=======
                     {imam_nethome2:'3D_Case_3/macro_script_new.txt'},
                     {qmle_nethome:'PS2release/Debug/3D_Case_5/macro_script.txt'}]
->>>>>>> e269d20d
 
 
         for tc in tc_list:
