--- conflicted
+++ resolved
@@ -64,6 +64,7 @@
             # TODO: APPLY LAYOUT INFO INTO ELECTRICAL MODEL
             if isinstance(measure, ElectricalMeasure):
                 type = measure.measure
+                '''
                 self.e_api.init_layout_3D(module_data=module_data)
                 R,L = [-1,-1] # set -1 as default values to detect error
                 print ('API type', self.e_api.type)
@@ -75,17 +76,10 @@
                     self.e_api.form_isl_script()
                     self.e_api.add_source_sink(measure.source,measure.sink)
                     R,L = self.e_api.run_fast_henry_script()
-<<<<<<< HEAD
                 '''
                 R=100    # Temporarily hard coded to Evaluation runtime
                 L=100    # Temporarily hard coded to Evaluation runtime
                 print ("RL",R,L)
-=======
-                
-                #R=100
-                #L=100    
-                #print ("RL",R,L)
->>>>>>> 71b7febd
                     
                 #except:
                 #R=10000
