--- conflicted
+++ resolved
@@ -254,7 +254,7 @@
             measure=self.measures[i]
             # TODO: APPLY LAYOUT INFO INTO ELECTRICAL MODEL
             if isinstance(measure, ElectricalMeasure):
-                if solution.solution_id == 4: # Can be use for debugging, in case a solution id throws some weird resultss
+                if solution.solution_id == 8: # Can be use for debugging, in case a solution id throws some weird resultss
                     ps_sol = solution
                     features = ps_sol.features_list
                     obj_name_feature_map = {}
@@ -275,17 +275,18 @@
                         R, L = self.e_api.eval_single_loop_impedances()
                         R_abs = abs(R)
                         L_abs = abs(np.imag(L))
-                        print("L",L_abs)
+                        R_abs = R_abs[0]
+                        L_abs = L_abs[0]
+
+                        #print("L",L_abs)
                         if abs(R_abs)>1e3:
                             print("ID:",solution.solution_id)
-                            input("Meshing issues, there is no path between Src and Sink leading to infinite resistance")
-<<<<<<< HEAD
+                            print("Scenario 1. Meshing issues, there is no path between Src and Sink leading to infinite resistance")
+                            print("Scenario 2. RL calculation issues, some R or L became negative leading to no current path")
+
                         result.append(L_abs)  
                 else:
                     result.append(-1)
-=======
-                        result.append(L_abs/1e-9)  
->>>>>>> 39d873aa
             if isinstance(measure, ThermalMeasure):
                 t_sol = copy.deepcopy(solution)
                 t_solution=self.populate_thermal_info_to_sol_feat(t_sol) # populating heat generation and heat transfer coefficeint
