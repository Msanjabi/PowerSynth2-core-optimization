
from copy import deepcopy
from core.opt.optimizer import NSGAII_Optimizer, DesignVar
import platform
if platform.system() == 'Windows': # Matlab doesnt work on the server yet, this must be fixed later 
    from powercad.opt.optimizer import Matlab_weighted_sum_fmincon, Matlab_hybrid_method, Matlab_gamultiobj, SimulatedAnnealing
#from opt.simulated_anneal import Annealer
import collections
import numpy as np
import random
import os
import time
from core.model.electrical.electrical_mdl.e_fasthenry_eval import FastHenryAPI

from core.model.electrical.electrical_mdl.cornerstitch_API import ElectricalMeasure
from core.model.thermal.cornerstitch_API import ThermalMeasure
from core.engine.CornerStitch.CSinterface import Rectangle

class new_engine_opt:
    def __init__(self,  seed, level, method=None,db=None, apis={}, measures=[]):
        #self.engine = engine
        #self.W = W
        #self.H = H
        # self.solutions = {}
        self.count = 0
        self.layout_data = []
        self.module_info =[]
        self.fig_data = []
        self.perf_results = []
        self.db=db

        #self.gen_layout_func = self.engine.generate_solutions
        self.method = method
        self.seed = seed
        self.level = level
        self.num_gen = 100
        # number of evaluation
        self.num_measure = 2
        # Sim Anneal
        self.T_init = 1000000
        self.num_disc = 10
        # API for ET measure.
        self.e_api = apis['E']
        self.e_api_1 = None # for comparison only
        self.t_api = apis['T']
        self.fh_api = None
        # List of measure object
        self.measures = measures
    
    def eval_3D_layout(self,module_data=None,solution=None,init = False):
        '''
        module data: for electrical layout evaluation 
        solution: single PS_Solution object for thermal evaluation (ParaPower API)
        '''
        result = []
        
        measures=[None,None]

        for measure in self.measures:
            if isinstance(measure,ElectricalMeasure):
                measures[0]=measure
            if isinstance(measure,ThermalMeasure):
                measures[1]=measure
        self.measures=measures
        
        for i in range(len(self.measures)):
            measure=self.measures[i]
            # TODO: APPLY LAYOUT INFO INTO ELECTRICAL MODEL
            if isinstance(measure, ElectricalMeasure):
                type = measure.measure
<<<<<<< HEAD
                
                self.e_api.init_layout_3D(module_data=module_data)
=======
                if not "compare" in self.e_api.e_mdl: # use this when there is no compare mode
                    self.e_api.init_layout_3D(module_data=module_data)
>>>>>>> 5d006efd
                R,L = [-1,-1] # set -1 as default values to detect error
                #self.e_api.type = 'Loop' # hardcodedß
                print ('API type', self.e_api.e_mdl)
                id_select = None # specify a value for debug , None otherwise

                if self.e_api.e_mdl == 'PowerSynthPEEC':
                    start = time.time()
                    self.e_api.mesh_and_eval_elements()
                    R, L = self.e_api.extract_RL(src=measure.source, sink=measure.sink)
                    print ('eval time', time.time()-start)
                if self.e_api.e_mdl == 'FastHenry':
                    self.e_api.form_isl_script()
                    self.e_api.add_source_sink(measure.source,measure.sink)
<<<<<<< HEAD
                    R,L = self.e_api.run_fast_henry_script()
                '''
                import random
                R=100 + random.random()    # Temporarily hard coded to Evaluation runtime
                L=100 + random.random()   # Temporarily hard coded to Evaluation runtime'''
                print ("RL",R,L)
                
=======
                    R,L = self.e_api.run_fast_henry_script(parent_id = solution.solution_id)
                    if solution.solution_id == id_select:
                        print ("RL_FH",R,L)
                        input()

                if self.e_api.e_mdl == "Loop":
                    R,L = self.e_api.eval_RL_Loop_mode(src=measure.source, sink=measure.sink)
                    if solution.solution_id == id_select:
                        print ("RL_loop",R,L)
                        input()

                if self.e_api.e_mdl == "LoopFHcompare": # Compare mode = Inductance
                    # Reinit and recalculate
                    print ("enter comparison mode")
                    self.e_api.e_mdl = 'Loop'

                    self.e_api.init_layout_3D(module_data=module_data)
                    R_loop,L_loop = self.e_api.eval_RL_Loop_mode(src=measure.source, sink=measure.sink)
                    if self.e_api_1 == None: # Copy e_api info to compare
                        self.e_api_1 = FastHenryAPI(comp_dict = self.e_api.comp_dict, wire_conn = self.e_api.wire_dict)
                        self.e_api_1.rs_model = None
                        self.e_api_1.set_fasthenry_env(dir='/nethome/qmle/PowerSynth_V1_git/PowerCAD-full/FastHenry/fasthenry')
                        self.e_api_1.e_mdl = 'FastHenry'
                        self.e_api_1.conn_dict = self.e_api.conn_dict
                        self.e_api_1.trace_ori = self.e_api.trace_ori
                        self.e_api_1.layer_stack = self.e_api.layer_stack
                        self.e_api_1.freq = self.e_api.freq
                    self.e_api_1.init_layout_3D(module_data=module_data)
                    self.e_api_1.form_isl_script()    
                    self.e_api_1.add_source_sink(measure.source,measure.sink)
                    R_FH,L_FH = self.e_api_1.run_fast_henry_script(parent_id = solution.solution_id)
                    # Temp to store result
                    R = L_FH
                    L = L_loop
                    print ("FH",L_FH,"LOOP",L_loop)
                    '''if abs(L_loop-L_FH)/L_FH >0.3:
                        input("CHECK THIS CASE")
                    '''
                    self.e_api.e_mdl = 'LoopFHcompare'
                    #input()
                    
                print ("RL",R,L)
                    
>>>>>>> 5d006efd
                #except:
                #R=10000
                #L=10000
                

                if type == 0:  # LOOP RESISTANCE
                    result.append(R)  # resistance in mOhm
                if type == 1:  # LOOP INDUCTANCE
                    #result = [L_FH,L_loop]         

                    result.append(L)  # resistance in mOhm

            if isinstance(measure, ThermalMeasure):
                solution=self.populate_thermal_info_to_sol_feat(solution) # populating heat generation and heat transfer coefficeint
                max_t = self.t_api.eval_max_temp(module_data=module_data,solution=solution)
<<<<<<< HEAD
                #max_t = 300 + random.random()  # Temporarily hard coded to bypass MatLab
=======
                #max_t=300
>>>>>>> 5d006efd
                result.append(max_t)
        return result
    

    

    def populate_thermal_info_to_sol_feat(self,solution=None):
        
        #print( self.dev_powerload_table)
        #print(self.devices)
        
        h_conv=self.t_api.bp_conv
            
        if solution!=None:
            for dev,heat_gen in self.t_api.dev_powerload_table.items():
                for f in solution.features_list:
                    if f.name ==dev:
                        f.power=heat_gen
            
                    if f.z==0.0:
                        f.h_val=h_conv
        return solution       
    

    def eval_layout(self,module_data=None):
        #print"Here_eval",module_data
        result = []
        #print "DATA",layout_data
        #print "M", self.measures
        measures=[None,None]

        for measure in self.measures:
            if isinstance(measure,ElectricalMeasure):
                measures[0]=measure
            if isinstance(measure,ThermalMeasure):
                measures[1]=measure
        self.measures=measures
        for i in range(len(self.measures)):
            measure=self.measures[i]
            
            # TODO: APPLY LAYOUT INFO INTO ELECTRICAL MODEL
            if isinstance(measure, ElectricalMeasure):
                type = measure.measure
                

                self.e_api.init_layout_isl(module_data=module_data)
                start=time.time()

                R, L = self.e_api.extract_RL(src=measure.source, sink=measure.sink)

                #print 'R',R,'L',L
                end = time.time()
                #print "RT", end - start
                '''
                R=10
                L=10
                '''

                if type == 0:  # LOOP RESISTANCE
                    result.append(R)  # resistance in mOhm
                if type == 1:  # LOOP INDUCTANCE
                    result.append(L)  # resistance in mOhm

            if isinstance(measure, ThermalMeasure):
                max_t = self.t_api.eval_max_temp(module_data=module_data)
                result.append(max_t)

        return result

    def find_individuals(self, X_Loc, Y_Loc):
        for k, v in list(X_Loc.items()):
            for dict in v:
                X_locations = collections.OrderedDict(sorted(dict.items()))
        # print X_locations
        # print"Y",Y_Loc
        for k, v in list(Y_Loc.items()):
            for dict in v:
                Y_locations = collections.OrderedDict(sorted(dict.items()))
        # print Y_locations
        # print Y_locations
        X_params = []
        X_Val = list(X_locations.values())
        for i in range(len(X_Val) - 1):
            X_params.append(X_Val[i + 1] - X_Val[i])

        # X_individuals=[i/sum(X_params) for i in X_params]
        Y_params = []
        Y_Val = list(Y_locations.values())
        for i in range(len(Y_Val) - 1):
            Y_params.append(Y_Val[i + 1] - Y_Val[i])

        # Y_individuals = [i / sum(Y_params) for i in Y_params]

        individ = X_params + Y_params
        ind = [i / sum(individ) for i in individ]
        # print"IND", len(ind), sum(ind)
        return ind

    def cost_func_NSGAII(self, individual):
        if not (isinstance(individual, list)):
            individual = np.asarray(individual).tolist()

        cs_sym_info,module_data = self.gen_layout_func(level=self.level, num_layouts=1, W=self.W, H=self.H,
                                                     fixed_x_location=None, fixed_y_location=None, seed=self.seed,
                                                     individual=individual,db=self.db,count=self.count)

        result = self.eval_layout( module_data[0])
        self.count += 1
        # self.solutions[(ret[0], ret[1])] = figure
        # if ret not in self.solution_data:
        #self.fig_data.append(fig_data)
        #print("added layout",self.count, result)
        self.layout_data.append(cs_sym_info)
        self.module_info.append(module_data)
        self.perf_results.append(result)

        return result

    """
    # implementation by Danny

    def cost_func2(self, individual=None, alpha=None, opt_mode=True, feval_init=[],update=None):
        # OBJECTIVE CALCULATION
        OBJS = self.cost_func1(individual)
        if opt_mode == False:
            return OBJS
        OBJS_0 = feval_init
        #print "UP",update
        # CALCULATE WEIGHTED OBJECTIVE VALUE!
        alpha_new = np.asarray(alpha)
        objs_current = np.asarray(OBJS)
        objs_0 = np.asarray(OBJS_0)
        power = 2 # 2
        obj_current = sum(alpha_new * (objs_current / objs_0) ** power)
        OBJ = obj_current.tolist()
        #print OBJ,objs_0
        GRAD = []  # Will hold all data to transfer
        GRAD.append(OBJ)

        # PERFORM LOOP TO CALCULATE GRADIENT
        #start = time.time()
        #deltaX = 0.001  # forward difference step size
        deltaX = 0.001
        #print "IN",individual
        for i in range(0, len(individual)):
            DELTAX = np.zeros(len(individual))
            DELTAX[i] = deltaX

            #print individual, len(individual)
            INDIVIDUAL = individual + DELTAX
            #print INDIVIDUAL
            #raw_input()
            OBJS = self.cost_func1(INDIVIDUAL)
            objs_new = np.asarray(OBJS)
            obj_new = sum(alpha_new * (objs_new / objs_0) ** 2)
            OBJ_NEW = obj_new.tolist()
            GRAD.append((OBJ_NEW - OBJ) / deltaX)
        #print "G",GRAD
        #print time.time()-start,'s'
        #raw_input()
        XSEND = GRAD
        #print GRAD
        return XSEND


    """

    """
    # implementation from Quang

    def compute_grad(self,alpha,objs_0,individual,deltaX,obj,dx,GRAD,index):
        INDIVIDUAL = individual + deltaX

        OBJS = self.cost_func1(INDIVIDUAL)
        objs_new = np.asarray(OBJS)
        obj_new = sum(alpha * (objs_new / objs_0) ** 2)  # noremalization
        OBJ_NEW = obj_new.tolist()
        GRAD[index]=((OBJ_NEW - obj) / dx)
    def cost_func_fmincon(self, individual=None, alpha=None, opt_mode=True, feval_init=[],update=None):
        # OBJECTIVE CALCULATION
        # print "alpha",alpha

        OBJS = self.cost_func1(individual)
        if opt_mode == False:
            return OBJS
        OBJS_0 = feval_init
        #print"obj", OBJS_0
        # CALCULATE WEIGHTED OBJECTIVE VALUE!
        alpha_new = np.asarray(alpha)
        objs_current = np.asarray(OBJS)
        objs_0 = np.asarray(OBJS_0)
        power = 2  # 2
        obj_current = sum(alpha_new * (objs_current / objs_0) ** power)
        OBJ = obj_current
        #print OBJ
        GRAD = np.zeros((len(individual)+1)).tolist()  # Will hold all data to transfer
        GRAD[0]=OBJ
        indexlist = range(0,len(individual))
        random.seed(300)
        random.shuffle(indexlist)
        # PERFORM LOOP TO CALCULATE GRADIENT
        deltaX = 0.1  # forward difference step size
        DELTAX=np.zeros(len(individual))

        if update<=self.num_disc/4:
            start = 0
            stop = len(individual)/4
        elif update<=self.num_disc/2:
            start = len(individual) / 4+1
            stop = len(individual) / 2
        elif update<=3*self.num_disc/4:
            start = len(individual) / 2+1
            stop = len(individual) / 4*3
        else:
            start = len(individual) / 4*3 + 1
            stop = len(individual)
        index = start+1
        for j in range(start,stop):
            DELTAX[j]=deltaX
            id_sf = indexlist[index]
            #print index,len(indexlist),start
            self.compute_grad(alpha=alpha_new,objs_0=objs_0,individual=individual,deltaX=DELTAX,obj=OBJ,dx=deltaX,GRAD=GRAD,index=id_sf)
            if(index<len(indexlist)-1):
                index+=1

        XSEND = GRAD
        return XSEND


    """

    def cost_func1(self, individual):
        if not (isinstance(individual, list)):
            individual = np.asarray(individual).tolist()

        cs_sym_info,islands_info = self.gen_layout_func(level=self.level, num_layouts=1, W=self.W, H=self.H,
                                              fixed_x_location=None, fixed_y_location=None, seed=self.seed,
                                              individual=individual,db=self.db,count=self.count)

        result = self.eval_layout(cs_sym_info[0],islands_info[0] )
        self.count += 1
        # self.solutions[(ret[0], ret[1])] = figure
        # if ret not in self.solution_data:
        #self.fig_data.append(fig_data)
        self.layout_data.append(cs_sym_info)
        self.islands_info.append(islands_info)
        self.perf_results.append(result)
        return result

    def cost_func_fmincon(self, individual=None, alpha=None, opt_mode=True, feval_init=[], update=None):
        # OBJECTIVE CALCULATION
        OBJS = self.cost_func1(individual)
        if opt_mode == False:
            return OBJS
        OBJS_0 = feval_init
        # CALCULATE WEIGHTED OBJECTIVE VALUE!
        alpha_new = np.asarray(alpha)
        objs_current = np.asarray(OBJS)
        objs_0 = np.asarray(OBJS_0)
        power = 2  # 2
        obj_current = sum(alpha_new * (objs_current / objs_0) ** power)
        OBJ = obj_current.tolist()
        GRAD = []  # Will hold all data to transfer
        GRAD.append(OBJ)
        # PERFORM LOOP TO CALCULATE GRADIENT

        deltaX = 0.1

        for i in range(0, len(individual)):
            DELTAX = np.empty(len(individual))

            if update <= self.num_disc / 4:
                for j in range(len(individual) / 4):
                    DELTAX[j] = deltaX
            elif update <= self.num_disc / 2:
                for j in range(len(individual) / 4, len(individual) / 2):
                    DELTAX[j] = deltaX
            elif update <= 3 * self.num_disc / 4:
                for j in range(len(individual) / 2, 3 * (len(individual)) / 4):
                    DELTAX[j] = deltaX
            else:
                for j in range(3 * (len(individual)) / 4, len(individual)):
                    DELTAX[j] = deltaX

            INDIVIDUAL = individual + DELTAX

            OBJS = self.cost_func1(INDIVIDUAL)
            objs_new = np.asarray(OBJS)
            obj_new = sum(alpha_new * (objs_new / objs_0) ** 2)
            OBJ_NEW = obj_new.tolist()
            GRAD.append((OBJ_NEW - OBJ) / deltaX)

        XSEND = GRAD
        return XSEND

    def cost_func_SA(self, individual):
        cs_sym_info,islands_info  = self.gen_layout_func(level=self.level, num_layouts=1, W=self.W, H=self.H,
                                              fixed_x_location=None, fixed_y_location=None, seed=self.seed,
                                              individual=individual,db=self.db,count=self.count)

        result = self.eval_layout(cs_sym_info[0],islands_info[0] )
        self.count += 1
        # self.solutions[(ret[0], ret[1])] = figure
        # if ret not in self.solution_data:
        #self.fig_data.append(fig_data)
        self.layout_data.append(cs_sym_info)
        self.islands_info.append(islands_info)
        self.perf_results.append(result)
        return result[0], result[1]

    def optimize(self):

        X, Y = self.engine.mode_zero()
        x_nodes = [i for i in range(len(X[1]))]
        y_nodes = [i for i in range(len(Y[1]))]

        Random = []
        for i in range((len(x_nodes) + len(y_nodes)) - 1):
            r = random.uniform(0, 1)
            Random.append(round(r, 2))

        Design_Vars = []
        for i in range(len(Random)):
            prange = [0, 1]
            Design_Vars.append(DesignVar((prange[0], prange[1]), (prange[0], prange[1])))

        if self.method == "NSGAII":
            # start = timeit.default_timer()
            opt = NSGAII_Optimizer(design_vars=Design_Vars, eval_fn=self.cost_func_NSGAII,
                                   num_measures=self.num_measure, seed=self.seed, num_gen=self.num_gen)
            opt.run()


        elif self.method == "FMINCON":

            # start = timeit.default_timer()

            # num_gen=MaxIter, num_disc= how many times a complete maxiter number of iterations will happen.

            opt = Matlab_weighted_sum_fmincon(len(Design_Vars), self.cost_func_fmincon, num_measures=self.num_measure,
                                              num_gen=self.num_gen, num_disc=self.num_disc,
                                              matlab_dir=os.path.abspath("../../../MATLAB"), individual=None)
            opt.run()
            # results=np.array(self.solution_data)
            # end = timeit.default_timer()

        elif self.method == "SA":

            # start = timeit.default_timer()

            individual = [i for i in Random]

            state = [i * 0 + 6 for i in range(len(individual))]
            opt = SimulatedAnnealing(state, self.cost_func_SA, alpha=0.8, Tmax=self.T_init, Tmin=2.5,
                                     steps=self.num_gen)
            best, variables, repeat = opt.anneal()
            # results=np.array(self.solution_data)
            # end = timeit.default_timer()
<|MERGE_RESOLUTION|>--- conflicted
+++ resolved
@@ -68,13 +68,8 @@
             # TODO: APPLY LAYOUT INFO INTO ELECTRICAL MODEL
             if isinstance(measure, ElectricalMeasure):
                 type = measure.measure
-<<<<<<< HEAD
-                
-                self.e_api.init_layout_3D(module_data=module_data)
-=======
                 if not "compare" in self.e_api.e_mdl: # use this when there is no compare mode
                     self.e_api.init_layout_3D(module_data=module_data)
->>>>>>> 5d006efd
                 R,L = [-1,-1] # set -1 as default values to detect error
                 #self.e_api.type = 'Loop' # hardcodedß
                 print ('API type', self.e_api.e_mdl)
@@ -88,15 +83,6 @@
                 if self.e_api.e_mdl == 'FastHenry':
                     self.e_api.form_isl_script()
                     self.e_api.add_source_sink(measure.source,measure.sink)
-<<<<<<< HEAD
-                    R,L = self.e_api.run_fast_henry_script()
-                '''
-                import random
-                R=100 + random.random()    # Temporarily hard coded to Evaluation runtime
-                L=100 + random.random()   # Temporarily hard coded to Evaluation runtime'''
-                print ("RL",R,L)
-                
-=======
                     R,L = self.e_api.run_fast_henry_script(parent_id = solution.solution_id)
                     if solution.solution_id == id_select:
                         print ("RL_FH",R,L)
@@ -140,7 +126,6 @@
                     
                 print ("RL",R,L)
                     
->>>>>>> 5d006efd
                 #except:
                 #R=10000
                 #L=10000
@@ -156,11 +141,7 @@
             if isinstance(measure, ThermalMeasure):
                 solution=self.populate_thermal_info_to_sol_feat(solution) # populating heat generation and heat transfer coefficeint
                 max_t = self.t_api.eval_max_temp(module_data=module_data,solution=solution)
-<<<<<<< HEAD
                 #max_t = 300 + random.random()  # Temporarily hard coded to bypass MatLab
-=======
-                #max_t=300
->>>>>>> 5d006efd
                 result.append(max_t)
         return result
     
