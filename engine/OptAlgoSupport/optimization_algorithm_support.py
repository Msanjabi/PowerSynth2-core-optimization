
from copy import deepcopy
from core.opt.optimizer import NSGAII_Optimizer, DesignVar
import platform
if platform.system() == 'Windows': # Matlab doesnt work on the server yet, this must be fixed later 
    from powercad.opt.optimizer import Matlab_weighted_sum_fmincon, Matlab_hybrid_method, Matlab_gamultiobj, SimulatedAnnealing
#from opt.simulated_anneal import Annealer
import collections
import numpy as np
import random
import os
import time
from core.model.electrical.electrical_mdl.e_fasthenry_eval import FastHenryAPI

from core.model.electrical.electrical_mdl.cornerstitch_API import ElectricalMeasure
from core.model.thermal.cornerstitch_API import ThermalMeasure
from core.engine.CornerStitch.CSinterface import Rectangle

class new_engine_opt:
    def __init__(self,  seed, level, method=None,db=None, apis={}, measures=[]):
        #self.engine = engine
        #self.W = W
        #self.H = H
        # self.solutions = {}
        self.count = 0
        self.layout_data = []
        self.module_info =[]
        self.fig_data = []
        self.perf_results = []
        self.db=db

        #self.gen_layout_func = self.engine.generate_solutions
        self.method = method
        self.seed = seed
        self.level = level
        self.num_gen = 100
        # number of evaluation
        self.num_measure = 2
        # Sim Anneal
        self.T_init = 1000000
        self.num_disc = 10
        # API for ET measure.
        self.e_api = apis['E']
        self.e_api_1 = None # for comparison only
        self.t_api = apis['T']
        self.fh_api = None
        # List of measure object
        self.measures = measures
    
    def eval_3D_layout(self,module_data=None,solution=None,init = False):
        '''
        module data: for electrical layout evaluation 
        solution: single PS_Solution object for thermal evaluation (ParaPower API)
        '''
        result = []
        
        measures=[None,None]

        for measure in self.measures:
            if isinstance(measure,ElectricalMeasure):
                measures[0]=measure
            if isinstance(measure,ThermalMeasure):
                measures[1]=measure
        self.measures=measures
        
        for i in range(len(self.measures)):
            measure=self.measures[i]
            # TODO: APPLY LAYOUT INFO INTO ELECTRICAL MODEL
            if isinstance(measure, ElectricalMeasure):
                type = measure.measure
                if not "compare" in self.e_api.e_mdl: # use this when there is no compare mode
                    self.e_api.init_layout_3D(module_data=module_data)
                R,L = [-1,-1] # set -1 as default values to detect error
                #self.e_api.type = 'Loop' # hardcodedß
                print ('API type', self.e_api.e_mdl)
                id_select = None # specify a value for debug , None otherwise

                if self.e_api.e_mdl == 'PowerSynthPEEC':
                    start = time.time()
                    self.e_api.mesh_and_eval_elements()
                    R, L = self.e_api.extract_RL(src=measure.source, sink=measure.sink)
                    print ('eval time', time.time()-start)
                if self.e_api.e_mdl == 'FastHenry':
                    self.e_api.form_isl_script()
                    self.e_api.add_source_sink(measure.source,measure.sink)
                    self.e_api.generate_fasthenry_solutions_dir(solution.solution_id)
                    self.e_api.generate_fasthenry_inputs(solution.solution_id)
                    R,L = [-1,-1]
                    return [-1,-1]
                if self.e_api.e_mdl == "Loop":
                    R,L = self.e_api.eval_RL_Loop_mode(src=measure.source, sink=measure.sink)
                    if solution.solution_id == id_select:
                        print ("RL_loop",R,L)
                        input()

                if self.e_api.e_mdl == "LoopFHcompare": # Compare mode = Inductance
                    # Reinit and recalculate
                    print ("enter comparison mode")
                    self.e_api.e_mdl = 'Loop'

                    self.e_api.init_layout_3D(module_data=module_data)
                    R_loop,L_loop = self.e_api.eval_RL_Loop_mode(src=measure.source, sink=measure.sink)
                    if self.e_api_1 == None: # Copy e_api info to compare
                        self.e_api_1 = FastHenryAPI(comp_dict = self.e_api.comp_dict, wire_conn = self.e_api.wire_dict)
                        self.e_api_1.rs_model = None
                        self.e_api_1.set_fasthenry_env(dir='/nethome/qmle/PowerSynth_V1_git/PowerCAD-full/FastHenry/fasthenry')
                        self.e_api_1.e_mdl = 'FastHenry'
                        self.e_api_1.conn_dict = self.e_api.conn_dict
                        self.e_api_1.trace_ori = self.e_api.trace_ori
                        self.e_api_1.layer_stack = self.e_api.layer_stack
                        self.e_api_1.freq = self.e_api.freq
                    self.e_api_1.init_layout_3D(module_data=module_data)
                    self.e_api_1.form_isl_script()    
                    self.e_api_1.add_source_sink(measure.source,measure.sink)
                    R_FH,L_FH = self.e_api_1.run_fast_henry_script(parent_id = solution.solution_id)
                    print("RFH-RLoop",R_FH,R_loop)
                    # Temp to store result
                    R = L_FH
                    L = L_loop
                    print ("FH",L_FH,"LOOP",L_loop)
                    '''if abs(L_loop-L_FH)/L_FH >0.3:
                        input("CHECK THIS CASE")
                    '''
                    self.e_api.e_mdl = 'LoopFHcompare'
                    #input()
                    
                print ("RL",R,L)
                #"""   
                #except:
                #R=10000
                #L=10000

                

                if type == 0:  # LOOP RESISTANCE
                    result.append(R)  # resistance in mOhm
                if type == 1:  # LOOP INDUCTANCE
<<<<<<< HEAD
                    #result = [L_FH,L_loop]         

                    result.append(L)  # resistance in mOhm
=======
                    result = [L_FH,L_loop]         
                
                    #result.append(L)  # resistance in mOhm
>>>>>>> 02d4f25a

            if isinstance(measure, ThermalMeasure):
                solution=self.populate_thermal_info_to_sol_feat(solution) # populating heat generation and heat transfer coefficeint
                #print(self.t_api.matlab_engine)
                #input()
                max_t = self.t_api.eval_max_temp(module_data=module_data,solution=solution)
                #max_t=300
                result.append(max_t)
        return result
    

    

    def populate_thermal_info_to_sol_feat(self,solution=None):
        
        #print( self.dev_powerload_table)
        #print(self.devices)
        
        h_conv=self.t_api.bp_conv
            
        if solution!=None:
            for dev,heat_gen in self.t_api.dev_powerload_table.items():
                for f in solution.features_list:
                    if f.name ==dev:
                        f.power=heat_gen
            
                    '''if f.z==0.0:
                        f.h_val=h_conv[0]'''
        return solution       
    

    def eval_layout(self,module_data=None):
        #print"Here_eval",module_data
        result = []
        #print "DATA",layout_data
        #print "M", self.measures
        measures=[None,None]

        for measure in self.measures:
            if isinstance(measure,ElectricalMeasure):
                measures[0]=measure
            if isinstance(measure,ThermalMeasure):
                measures[1]=measure
        self.measures=measures
        for i in range(len(self.measures)):
            measure=self.measures[i]
            
            # TODO: APPLY LAYOUT INFO INTO ELECTRICAL MODEL
            if isinstance(measure, ElectricalMeasure):
                type = measure.measure
                

                self.e_api.init_layout_isl(module_data=module_data)
                start=time.time()

                R, L = self.e_api.extract_RL(src=measure.source, sink=measure.sink)

                #print 'R',R,'L',L
                end = time.time()
                #print "RT", end - start
                '''
                R=10
                L=10
                '''

                if type == 0:  # LOOP RESISTANCE
                    result.append(R)  # resistance in mOhm
                if type == 1:  # LOOP INDUCTANCE
                    result.append(L)  # resistance in mOhm

            if isinstance(measure, ThermalMeasure):
                max_t = self.t_api.eval_max_temp(module_data=module_data)
                result.append(max_t)

        return result

    def find_individuals(self, X_Loc, Y_Loc):
        for k, v in list(X_Loc.items()):
            for dict in v:
                X_locations = collections.OrderedDict(sorted(dict.items()))
        # print X_locations
        # print"Y",Y_Loc
        for k, v in list(Y_Loc.items()):
            for dict in v:
                Y_locations = collections.OrderedDict(sorted(dict.items()))
        # print Y_locations
        # print Y_locations
        X_params = []
        X_Val = list(X_locations.values())
        for i in range(len(X_Val) - 1):
            X_params.append(X_Val[i + 1] - X_Val[i])

        # X_individuals=[i/sum(X_params) for i in X_params]
        Y_params = []
        Y_Val = list(Y_locations.values())
        for i in range(len(Y_Val) - 1):
            Y_params.append(Y_Val[i + 1] - Y_Val[i])

        # Y_individuals = [i / sum(Y_params) for i in Y_params]

        individ = X_params + Y_params
        ind = [i / sum(individ) for i in individ]
        # print"IND", len(ind), sum(ind)
        return ind

    def cost_func_NSGAII(self, individual):
        if not (isinstance(individual, list)):
            individual = np.asarray(individual).tolist()

        cs_sym_info,module_data = self.gen_layout_func(level=self.level, num_layouts=1, W=self.W, H=self.H,
                                                     fixed_x_location=None, fixed_y_location=None, seed=self.seed,
                                                     individual=individual,db=self.db,count=self.count)

        result = self.eval_layout( module_data[0])
        self.count += 1
        # self.solutions[(ret[0], ret[1])] = figure
        # if ret not in self.solution_data:
        #self.fig_data.append(fig_data)
        #print("added layout",self.count, result)
        self.layout_data.append(cs_sym_info)
        self.module_info.append(module_data)
        self.perf_results.append(result)

        return result

    """
    # implementation by Danny

    def cost_func2(self, individual=None, alpha=None, opt_mode=True, feval_init=[],update=None):
        # OBJECTIVE CALCULATION
        OBJS = self.cost_func1(individual)
        if opt_mode == False:
            return OBJS
        OBJS_0 = feval_init
        #print "UP",update
        # CALCULATE WEIGHTED OBJECTIVE VALUE!
        alpha_new = np.asarray(alpha)
        objs_current = np.asarray(OBJS)
        objs_0 = np.asarray(OBJS_0)
        power = 2 # 2
        obj_current = sum(alpha_new * (objs_current / objs_0) ** power)
        OBJ = obj_current.tolist()
        #print OBJ,objs_0
        GRAD = []  # Will hold all data to transfer
        GRAD.append(OBJ)

        # PERFORM LOOP TO CALCULATE GRADIENT
        #start = time.time()
        #deltaX = 0.001  # forward difference step size
        deltaX = 0.001
        #print "IN",individual
        for i in range(0, len(individual)):
            DELTAX = np.zeros(len(individual))
            DELTAX[i] = deltaX

            #print individual, len(individual)
            INDIVIDUAL = individual + DELTAX
            #print INDIVIDUAL
            #raw_input()
            OBJS = self.cost_func1(INDIVIDUAL)
            objs_new = np.asarray(OBJS)
            obj_new = sum(alpha_new * (objs_new / objs_0) ** 2)
            OBJ_NEW = obj_new.tolist()
            GRAD.append((OBJ_NEW - OBJ) / deltaX)
        #print "G",GRAD
        #print time.time()-start,'s'
        #raw_input()
        XSEND = GRAD
        #print GRAD
        return XSEND


    """

    """
    # implementation from Quang

    def compute_grad(self,alpha,objs_0,individual,deltaX,obj,dx,GRAD,index):
        INDIVIDUAL = individual + deltaX

        OBJS = self.cost_func1(INDIVIDUAL)
        objs_new = np.asarray(OBJS)
        obj_new = sum(alpha * (objs_new / objs_0) ** 2)  # noremalization
        OBJ_NEW = obj_new.tolist()
        GRAD[index]=((OBJ_NEW - obj) / dx)
    def cost_func_fmincon(self, individual=None, alpha=None, opt_mode=True, feval_init=[],update=None):
        # OBJECTIVE CALCULATION
        # print "alpha",alpha

        OBJS = self.cost_func1(individual)
        if opt_mode == False:
            return OBJS
        OBJS_0 = feval_init
        #print"obj", OBJS_0
        # CALCULATE WEIGHTED OBJECTIVE VALUE!
        alpha_new = np.asarray(alpha)
        objs_current = np.asarray(OBJS)
        objs_0 = np.asarray(OBJS_0)
        power = 2  # 2
        obj_current = sum(alpha_new * (objs_current / objs_0) ** power)
        OBJ = obj_current
        #print OBJ
        GRAD = np.zeros((len(individual)+1)).tolist()  # Will hold all data to transfer
        GRAD[0]=OBJ
        indexlist = range(0,len(individual))
        random.seed(300)
        random.shuffle(indexlist)
        # PERFORM LOOP TO CALCULATE GRADIENT
        deltaX = 0.1  # forward difference step size
        DELTAX=np.zeros(len(individual))

        if update<=self.num_disc/4:
            start = 0
            stop = len(individual)/4
        elif update<=self.num_disc/2:
            start = len(individual) / 4+1
            stop = len(individual) / 2
        elif update<=3*self.num_disc/4:
            start = len(individual) / 2+1
            stop = len(individual) / 4*3
        else:
            start = len(individual) / 4*3 + 1
            stop = len(individual)
        index = start+1
        for j in range(start,stop):
            DELTAX[j]=deltaX
            id_sf = indexlist[index]
            #print index,len(indexlist),start
            self.compute_grad(alpha=alpha_new,objs_0=objs_0,individual=individual,deltaX=DELTAX,obj=OBJ,dx=deltaX,GRAD=GRAD,index=id_sf)
            if(index<len(indexlist)-1):
                index+=1

        XSEND = GRAD
        return XSEND


    """

    def cost_func1(self, individual):
        if not (isinstance(individual, list)):
            individual = np.asarray(individual).tolist()

        cs_sym_info,islands_info = self.gen_layout_func(level=self.level, num_layouts=1, W=self.W, H=self.H,
                                              fixed_x_location=None, fixed_y_location=None, seed=self.seed,
                                              individual=individual,db=self.db,count=self.count)

        result = self.eval_layout(cs_sym_info[0],islands_info[0] )
        self.count += 1
        # self.solutions[(ret[0], ret[1])] = figure
        # if ret not in self.solution_data:
        #self.fig_data.append(fig_data)
        self.layout_data.append(cs_sym_info)
        self.islands_info.append(islands_info)
        self.perf_results.append(result)
        return result

    def cost_func_fmincon(self, individual=None, alpha=None, opt_mode=True, feval_init=[], update=None):
        # OBJECTIVE CALCULATION
        OBJS = self.cost_func1(individual)
        if opt_mode == False:
            return OBJS
        OBJS_0 = feval_init
        # CALCULATE WEIGHTED OBJECTIVE VALUE!
        alpha_new = np.asarray(alpha)
        objs_current = np.asarray(OBJS)
        objs_0 = np.asarray(OBJS_0)
        power = 2  # 2
        obj_current = sum(alpha_new * (objs_current / objs_0) ** power)
        OBJ = obj_current.tolist()
        GRAD = []  # Will hold all data to transfer
        GRAD.append(OBJ)
        # PERFORM LOOP TO CALCULATE GRADIENT

        deltaX = 0.1

        for i in range(0, len(individual)):
            DELTAX = np.empty(len(individual))

            if update <= self.num_disc / 4:
                for j in range(len(individual) / 4):
                    DELTAX[j] = deltaX
            elif update <= self.num_disc / 2:
                for j in range(len(individual) / 4, len(individual) / 2):
                    DELTAX[j] = deltaX
            elif update <= 3 * self.num_disc / 4:
                for j in range(len(individual) / 2, 3 * (len(individual)) / 4):
                    DELTAX[j] = deltaX
            else:
                for j in range(3 * (len(individual)) / 4, len(individual)):
                    DELTAX[j] = deltaX

            INDIVIDUAL = individual + DELTAX

            OBJS = self.cost_func1(INDIVIDUAL)
            objs_new = np.asarray(OBJS)
            obj_new = sum(alpha_new * (objs_new / objs_0) ** 2)
            OBJ_NEW = obj_new.tolist()
            GRAD.append((OBJ_NEW - OBJ) / deltaX)

        XSEND = GRAD
        return XSEND

    def cost_func_SA(self, individual):
        cs_sym_info,islands_info  = self.gen_layout_func(level=self.level, num_layouts=1, W=self.W, H=self.H,
                                              fixed_x_location=None, fixed_y_location=None, seed=self.seed,
                                              individual=individual,db=self.db,count=self.count)

        result = self.eval_layout(cs_sym_info[0],islands_info[0] )
        self.count += 1
        # self.solutions[(ret[0], ret[1])] = figure
        # if ret not in self.solution_data:
        #self.fig_data.append(fig_data)
        self.layout_data.append(cs_sym_info)
        self.islands_info.append(islands_info)
        self.perf_results.append(result)
        return result[0], result[1]

    def optimize(self):

        X, Y = self.engine.mode_zero()
        x_nodes = [i for i in range(len(X[1]))]
        y_nodes = [i for i in range(len(Y[1]))]

        Random = []
        for i in range((len(x_nodes) + len(y_nodes)) - 1):
            r = random.uniform(0, 1)
            Random.append(round(r, 2))

        Design_Vars = []
        for i in range(len(Random)):
            prange = [0, 1]
            Design_Vars.append(DesignVar((prange[0], prange[1]), (prange[0], prange[1])))

        if self.method == "NSGAII":
            # start = timeit.default_timer()
            opt = NSGAII_Optimizer(design_vars=Design_Vars, eval_fn=self.cost_func_NSGAII,
                                   num_measures=self.num_measure, seed=self.seed, num_gen=self.num_gen)
            opt.run()


        elif self.method == "FMINCON":

            # start = timeit.default_timer()

            # num_gen=MaxIter, num_disc= how many times a complete maxiter number of iterations will happen.

            opt = Matlab_weighted_sum_fmincon(len(Design_Vars), self.cost_func_fmincon, num_measures=self.num_measure,
                                              num_gen=self.num_gen, num_disc=self.num_disc,
                                              matlab_dir=os.path.abspath("../../../MATLAB"), individual=None)
            opt.run()
            # results=np.array(self.solution_data)
            # end = timeit.default_timer()

        elif self.method == "SA":

            # start = timeit.default_timer()

            individual = [i for i in Random]

            state = [i * 0 + 6 for i in range(len(individual))]
            opt = SimulatedAnnealing(state, self.cost_func_SA, alpha=0.8, Tmax=self.T_init, Tmin=2.5,
                                     steps=self.num_gen)
            best, variables, repeat = opt.anneal()
            # results=np.array(self.solution_data)
            # end = timeit.default_timer()
<|MERGE_RESOLUTION|>--- conflicted
+++ resolved
@@ -135,15 +135,9 @@
                 if type == 0:  # LOOP RESISTANCE
                     result.append(R)  # resistance in mOhm
                 if type == 1:  # LOOP INDUCTANCE
-<<<<<<< HEAD
                     #result = [L_FH,L_loop]         
 
                     result.append(L)  # resistance in mOhm
-=======
-                    result = [L_FH,L_loop]         
-                
-                    #result.append(L)  # resistance in mOhm
->>>>>>> 02d4f25a
 
             if isinstance(measure, ThermalMeasure):
                 solution=self.populate_thermal_info_to_sol_feat(solution) # populating heat generation and heat transfer coefficeint
