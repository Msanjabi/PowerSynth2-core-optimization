--- conflicted
+++ resolved
@@ -517,11 +517,7 @@
                     name = wire.source_bw_pad
                     type = wire.cs_type
                     cs_sym_info[name] = [type, x, y, w, h]
-<<<<<<< HEAD
-            if wire.dest_bw_pad!=None:
-=======
             if wire.dest_bw_pad!=None :
->>>>>>> b5794b73
                 if wire.dest_bw_pad[0] == 'B' and wire.dest_bw_pad not in cs_sym_info:
                     x = wire.source_coordinate[0]
                     y = wire.source_coordinate[1]
