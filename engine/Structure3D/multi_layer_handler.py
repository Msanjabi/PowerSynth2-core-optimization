--- conflicted
+++ resolved
@@ -441,32 +441,6 @@
                                         """if self.bw_info[bws[1]]['direction']=='X':
                                             source_x_coordinate=(source_x+source_x1)/2.0
 
-<<<<<<< HEAD
-
-                                        if self.bw_info[bws[2]]['direction']=='X':
-                                            source_x_coordinate=(source_x+source_x1)/2.0
-                                            new_line2= ['.','.','+', layout_id3, 'power', str(source_x_coordinate), str(source_y), '0.25', '0.25', layer_id]
-                                            #self.input_geometry.insert(i+2,new_line)
-                                            if new_line2 not in new_lines[i]:
-                                                new_lines[i].append(new_line2)
-                                                new_input_lines+=1
-                                            bw_via_data[bws[2]]={'X': str(source_x_coordinate), 'Y': str(source_y), 'type': 'power'}
-                                        elif self.bw_info[bws[2]]['direction']=='Y':
-                                            source_y_coordinate=(source_y+source_y1)/2.0
-                                            new_line2= ['.','.','+', layout_id3, 'power', str(source_x), str(source_y_coordinate), '0.25', '0.25', layer_id]
-                                            #self.input_geometry.insert(i+2,new_line)
-                                            if new_line2 not in new_lines[i]:
-                                                new_lines[i].append(new_line2)
-                                                new_input_lines+=1
-                                            bw_via_data[bws[2]]={'X': str(source_x), 'Y': str(source_y_coordinate), 'type': 'power'}
-
-
-
-                                        """if self.bw_info[bws[1]]['direction']=='X':
-                                            source_x_coordinate=(source_x+source_x1)/2.0
-
-=======
->>>>>>> aaebba6e
                                         new_line2= ['.','.','+', layout_id3, 'power', str(source_x_coordinate), str(source_y), '0.25', '0.25', layer_id]
                                         #self.input_geometry.insert(i+3,new_line)
                                         if new_line2 not in new_lines[i]:
