# This is the interface where the user need to define some loop for each net_group. A graphing algorithm will be used to define loop\
#    direction for each rectangular traces.
# 1. Get initial layout generated from CS
# 2. Depending on nets on each netgroup, form a graph structure for each layer and ask user to define loop direction.
# 3. Simplify the structure into RL rects and Cap rects. 
# 4. Reuse the Loop definition every time for accelerated mesh generation
import networkx as nx
import sys, os
#import dill
from networkx.readwrite import edgelist
import pandas as pd
from matplotlib.pyplot import Arrow
from core.model.electrical.electrical_mdl.plot3D import network_plot_3D
from core.model.electrical.electrical_mdl.e_mesh_direct import EMesh,MeshEdge,MeshNode,TraceCell
from core.model.electrical.electrical_mdl.e_loop_element import LoopEval, update_all_mutual_ele
import _thread
import numpy as np
import matplotlib.pyplot as plt
from copy import deepcopy
import pickle
from mpl_toolkits import mplot3d
from docx import Document
from docx.shared import Inches
from datetime import date
from multiprocessing import Pool,cpu_count
import io
class EdgeData():
    def __init__(self):
        self.parent = None # parent trace cell
        self.dir = 1 # 1: left to right, 2: bot to top, 3: z- to z+. negative integer for the opposite dir.

class LayoutLoopInterface():
    # all unit in um
    def __init__(self,islands = None, hier_E = None, freq =1e6, layer_stack =None):
        self.freq = freq
        self.short_bw = False # Set true to short all bw for trace validation
        self.layout_info = islands
        self.layer_stack = layer_stack
        self.hier = hier_E
        self.graph = nx.Graph()
        self.ori_map = {}
        self.comp_nodes = {}
        self.comp_dict = {}  # Use to remember the component that has its graph built (so we dont do it again)
        self.comp_net_id = {}
        self.node_id = 0
        # all list to store x and y trace cell with defined directions:
        self.x_cells = []
        self.y_cells = []
        # all list to store x and y bondwires cell
        self.x_wires = {}
        self.y_wires = {}
        
        # networkx vars:
        self.pos = {} # to store location of the node on the graph # 2D pos only
        self.pos3d = {}
        self.nodes_dict_3d = {} # inversion of the self.pos3d above 
        self.tbl_isl_loc_net = {} # 3D table for electrical nets: isl_name -->3d pos --> node id before contraction
        self.digraph = nx.DiGraph()
        # Connect wire mesh on all trace level 
        self.tbl_isl_node_connection= {} #  check if there are full connection on all directions
        self.ribbon_dict = {} # represents bondwire group in form of ribbons and store the edge - ribbon data here
        self.tc_to_edges_init = {} # initial trace cell to edges
        self.tc_to_edges_splitted = {} # trace cell to edges duing bundle creation.

        self.mutual_pair = {}
        self.edge_to_x_bundle = {}
        self.edge_to_y_bundle = {}
        self.contracted_nodes = {} # dict of nodes pair that can be combined
        self.contracted_edges = [] # dict of removed edges from bundle creation
        self.new_id_locs = {} # map node id to its location
        self.locs_new_id = {} # map location to its id
        self.z_list =[]

        self.doc_report = None
        self.debug = False # Turn to True to report mode. It will write all info to report.docx in the same directory. Currently working with single layout evaluation
    def get_thick(self,layer_id):
        all_layer_info = self.layer_stack.all_layers_info
        layer = all_layer_info[layer_id]
        return layer.thick

    def form_graph(self):
        self.doc_start_a_report()

        if self.ori_map == {}:
            self.find_ori = True
        else:
            self.find_ori = False
        isl_dict = {isl.name: isl for isl in self.layout_info}
        fig, ax = plt.subplots()
        self.ele_lst = []
        self.hier_group_dict = {}
        self.comp_edge = []
        for g in self.hier.isl_group:
            z = self.hier.z_dict[g.z_id]
            dz = self.get_thick(g.z_id)
            isl = isl_dict[g.name]  
            self.form_wire_frame(isl,g.name,z,dz) # form wireframe for each island on each z level
            self.ele_lst.append(z)
            pos = {}
            # debug interface
            new_graph = deepcopy(self.graph)

            for n in self.graph.nodes: # Only plot the nodes on same level and save to pickle
                if self.graph.nodes[n]['island'] == g.name:
                    pos[n] = self.graph.nodes[n]['locs'][0:2]
                else:
                    new_graph.remove_node(n)
            if self.debug:
                memfile = io.BytesIO()
                name = "digraph for island -- " + g.name
                self.plot(mode=2,isl = g.name,pos = pos,graph = new_graph,save=True,mem_file = memfile)
                self.doc_handle_figure(memfile,name)
        self.ele_lst = list(set(self.ele_lst))
        for n in self.graph.nodes:
            self.pos[n] = self.graph.nodes[n]['locs'][0:2] # for 2D plotting purpose
        self.form_hierarchical_connections() # update bondwire new locations first
        for n in self.graph.nodes:
            if n == 6:
                print("wrong graph update")
            if not n in self.pos3d:
                
                self.pos3d[n] = self.graph.nodes[n]['locs'] # for later graph rebuild
                self.nodes_dict_3d[tuple(self.graph.nodes[n]['locs'])] = n # for later graph rebuild
        

    def form_hierarchical_connections(self):
        '''
        Simply add the connection in the graph so the loop could be formed
        '''
        nets = self.comp_net_id
        for c in list(self.comp_dict.keys()):
            for e in c.net_graph.edges(data=True):
                e_type ='bondwire'
                if c.class_type =='comp':    
                    self.comp_edge.append([e[0],e[1],nets[e[0]],nets[e[1]]])
                    e_type = 'comp_edge'
                    node_type = self.graph.nodes[nets[e[1]]]['type']
                    if node_type == "trace":
                        self.contracted_nodes[nets[e[1]]] = nets[e[0]] # trace net to component net
                if c.class_type=='via':
                    self.comp_edge.append([e[0],e[1],nets[e[0]],nets[e[1]]])
                    e_type = 'via'
                if e_type == 'bondwire':
                    

                    n1 = nets[e[0]]
                    n2 = nets[e[1]]
                    p1 = self.graph.nodes[n1]['locs']
                    p2 = self.graph.nodes[n2]['locs']
                    left,right,top,bottom,thickness, z,ori = c.gen_ribbon(p1,p2)
                    rib_tc = TraceCell(left=left, right=right, bottom=bottom, top=top)
                    rib_tc.thick = thickness
                    rib_tc.z = z
                    rib_tc.dir = ori
                    rib_tc.struct = 'bw'
                    c = rib_tc.center()
                    # THIS Z UPDATE NEEDS TO BE UPDATED, FOR NOW USE ORIGINAL Z
                    z1=p1[2]
                    z2=p2[2]
                    #print ("Ribbon width height")
                    #print (ori)
                    #print (rib_tc.width_eval())
                    #print (rib_tc.height_eval())
                    #input()
                    #find connected trace to bondwire
                    if 'B' in e[0]: # find the net that connected to trace:
                        for ew in self.graph.edges(n1):
                            if ew[1]!=n2:
                                z1 = self.graph.nodes[ew[1]]['locs'][2]         
                    if 'B' in e[1]: # find the net that connected to trace:
                        for ew in self.graph.edges(n2):
                            if ew[1]!=n1:
                                z2 = self.graph.nodes[ew[1]]['locs'][2]        
                              
                    if ori == 1:
                        p1_new = (p1[0],c[1],z1)
                        p2_new = (p2[0],c[1],z2)
                    elif ori == 2:
                        p1_new = (c[0],p1[1],z1)
                        p2_new = (c[0],p2[1],z2)
                    self.nodes_dict_3d[p1_new]= n1
                    self.nodes_dict_3d[p2_new]= n2
                    self.pos3d[n1]=p1_new
                    self.pos3d[n2]=p2_new
                    self.pos[n1]=p1_new[0:2]
                    self.pos[n2]=p2_new[0:2]

                    rib_tc.bwn1=n1
                    rib_tc.bwn2=n2
                    
                    # BOND_WIRE
                    print ('bwribbon',rib_tc.eval_length()/1000, ori,'z',rib_tc.z)
                    self.ribbon_dict[(nets[e[0]], nets[e[1]])] = [rib_tc,thickness,z,ori] # get ribbon like data and store to a dictionary
                self.graph.add_edge(nets[e[0]], nets[e[1]],e_type = e_type,res_int=1)
    
    def form_bundles(self):
        
        self.net_graph = nx.Graph() # a graph for PEEC validation and loop evaluation

        
        for e in self.digraph.edges(data=True): # Loop through all edges in digraph (after contraction)
            # get edge data from graph
            #print(e)
            edata = self.graph.get_edge_data(e[0],e[1])
            #print ('digraph_data',edata)
            # for the new graph only
            if edata['e_type'] == 'comp_edge' or edata['e_type'] == 'via':
                data = {'type': edata['e_type'],'ori':None,'obj':None}
                #print('comp_edge',e[0],e[1])
                self.net_graph.add_edge(e[0],e[1],data=data,res= 1e-12,ind=1e-12) # add original compedge to loop_graph to ensure closed loop later         
            if edata == None : # self_loop from merging edge, cant be found
                bw_net = self.contracted_nodes[e[1]] # get the contracted node
                edata = self.graph.get_edge_data(bw_net,e[0]) # bw_net is already contracted *
                #print('merged_edge',e[0],e[1])

                data = {'type': edata,'ori':None,'obj':None}
                self.net_graph.add_edge(n1,n2,data=data,res= 1e-12,ind=1e-12) # add original compedge to loop_graph to ensure closed loop later
                if edata == None or edata == 'comp_edge':
                    continue
         
            locx = [self.pos[e[0]][0],self.pos[e[1]][0]]
            locy = [self.pos[e[0]][1],self.pos[e[1]][1]]
            
            # handle traces
        
            if edata['e_type'] == 'trace':
                ptrace = edata['p_trace'] # Get parent trace
                # based on edge data to check direction
                # NOTE TO SELF: tbl_isl_node_connection needs to map isl --> net --> directions_dict (SIMPLIFY LOOPS)
                for dir in self.tbl_isl_node_connection[e[0]]: # from the first edge find the direction of the second edge
                    if self.tbl_isl_node_connection[e[0]][dir] == e[1]:
                        # Need to change trace cell bottom and top positions accordingly
                        if dir == 'N':
                            trace = deepcopy(ptrace)
                            trace.dir = 2
                            trace.bottom = min(locy)
                            trace.top = max(locy)
                            trace.width_eval()
                            trace.height_eval()
                            self.y_cells.append(trace)
                        elif dir == 'S':
                            trace = deepcopy(ptrace)
                            trace.dir = -2
                            trace.bottom = min(locy)
                            trace.top = max(locy)
                            trace.width_eval()
                            trace.height_eval()
                            self.y_cells.append(trace)
                        
                        # Need to update trace cell left and right positions accordingly 
                        elif dir == 'E':
                            trace = deepcopy(ptrace)
                            trace.dir = 1
                            trace.left = min(locx)
                            trace.right = max(locx)
                            trace.width_eval()
                            trace.height_eval()
                            self.x_cells.append(trace)
                        elif dir == 'W':
                            trace = deepcopy(ptrace)
                            trace.dir = -1
                            trace.left = min(locx)
                            trace.right = max(locx)
                            trace.width_eval()
                            trace.height_eval()
                            self.x_cells.append(trace)
                        self.tc_to_edges_init[trace] = e # map the tracecell to edge for R, L update later  
            elif edata['e_type'] == 'bondwire':
                #bw_net = self.contracted_nodes[e[0]] 
                n1 = e[0]
                n2 = e[1]
                try:
                    rib_tc,thick,z,ori = self.ribbon_dict[(n1,n2)]
                except:
                    rib_tc,thick,z,ori = self.ribbon_dict[(n2,n1)]

                rib_tc.struct = 'bw'
                p1 = self.graph.nodes[n1]['locs']
                p2 = self.graph.nodes[n2]['locs']
                dir = ori
                if ori ==1:
                    if p1[0] > p2[0]:
                        dir = -1
                    #self.x_cells.append(rib_tc)
                    rib_tc.dir =1
                    if not (p1[0],p2[0]) in self.x_wires:
                        self.x_wires[p1[0],p2[0]] = [rib_tc]
                    else:
                        self.x_wires[p1[0],p2[0]].append(rib_tc)

                    
                elif ori == 2:
                    if p1[1] > p2[1]:
                        dir = -2 
                    rib_tc.dir =2       
                    #self.y_cells.append(rib_tc)
                    if not (p1[1],p2[1]) in self.y_wires:
                        self.y_wires[p1[1],p2[1]] = [rib_tc]
                    else:
                        self.y_wires[p1[1],p2[1]].append(rib_tc)
                rib_tc.dir = dir
                ori_str = ('h' if ori == 1 else 'v')  
                print ('ori',ori_str)
                data = {'type': edata,'ori':ori_str,'obj':rib_tc}
                #self.net_graph.add_edge(n1,n2,data=data,res= 1e-12,ind=1e-12) # add original compedge to loop_graph to ensure closed loop later
                #print ('bw_edge',n1,n2)
                self.tc_to_edges_init[rib_tc] = e # map the tracecell to edge for R, L update later  

                #print("get ribbon data")
        '''
        print("number of elements", len(self.x_cells))
        
        for tx in self.x_cells:
            print (tx,tx.dir)
        for ty in self.y_cells:
            print (ty,ty.dir)
        '''
        self.x_bundles = {} # Store all bundle in x to compute in parallel
        self.y_bundles = {} # Store all bundle in y to compute in parallel
        # Split on Trace Level only
        self.split_bundles(direction = 'x')
        self.split_bundles(direction = 'y')

    def split_bundles(self,direction = 'x'):
        '''
        Add a chunk of code here to define ground return path or just extract the current of the ground mesh and invert the matrix
        # by default set -1 direction to G
        '''
        # step 1:
        # Loop through all horizontal trace cells created from the previous step
        # Collect x/y locs to split bundle.
        y_locs = []
        x_locs = []
        x_locs_edge = {}
        y_locs_edge = {}
        if direction == 'x': # 1N operations
            for tx in self.x_cells:
                c = tx.center()
                y_locs.append(c[1])
                x_locs += [tx.left,tx.right]
                e = self.tc_to_edges_init[tx] # get the initial trace cell
                x_locs_edge[(tx.left,tx.right,c[1])] = e # map the left, right, y to edge  
            # Step 2: Now search through each trace and split them
            y_locs = list(set(y_locs))
            y_locs.sort()
            x_locs = list(set(x_locs))
            x_locs.sort()
            xcells = deepcopy(self.x_cells)
            Nx = len(xcells)
            self.x_cells = [] # empty the original xcell to rebuild
            flags = [0 for x in range(Nx)] # make a list of flag to know which cell is splitted 
            rm_bundles = {} # To flag 1 to the short bundles that can be removed
            # Form x locs bundles
            for i in range(len(x_locs)-1): 
                dx = abs(x_locs[i]-x_locs[i+1])
                #self.x_bundles[(x_locs[i],x_locs[i+1])]=[]
                
                if dx > 100 : # 0.5 mm
                    self.x_bundles[(x_locs[i],x_locs[i+1])]=[]
                    rm_bundles[(x_locs[i],x_locs[i+1])] = 0
                else:
                    rm_bundles[(x_locs[i],x_locs[i+1])] = 1
                
            for y_loc in y_locs:
                
                for i in range(Nx):
                    tx = xcells[i]
                    c = tx.center()
                    y = c[1]
                    xmin = tx.left
                    xmax = tx.right
                    z= tx.z
                    if  y!=y_loc :
                        continue
                    if flags[i] != 1:
                        flags[i] = 1
                        for j in range(len(x_locs)-1):
                            if rm_bundles[x_locs[j],x_locs[j+1]] == 1:
                                if x_locs[j]>= xmin and x_locs[j]< xmax:
                                    self.contracted_edges.append([(x_locs[j],y,z),(x_locs[j+1],y,z)])
                                continue
                            if x_locs[j]>= xmin and x_locs[j]< xmax: # Overlapped regions
                                new_tx = deepcopy(tx)
                                new_tx.left = x_locs[j]
                                new_tx.right = x_locs[j+1]
                                new_tx.width_eval()
                                new_tx.height_eval()
                                self.x_bundles[(new_tx.left,new_tx.right)].append(new_tx)
                                #self.tc_to_edges_splitted[new_tx] = x_locs_edge[(x_locs[j],x_locs[j+1],y)]
                                self.x_cells.append(new_tx)
                            
            
        else:

            rm_bundles = {} # To flag 1 to the short bundles that can be removed
            for ty in self.y_cells:
                c = ty.center()
                x_locs.append(c[0])
                y_locs += [ty.bottom,ty.top]
                e = self.tc_to_edges_init[ty] # get the initial trace cell
                y_locs_edge[(ty.bottom,ty.top,c[0])] = e # map the top, bot, x to edge 
            # Step 2: Now search through each trace and split them
            y_locs = list(set(y_locs))
            y_locs.sort()
            x_locs = list(set(x_locs))
            x_locs.sort()
            ycells = deepcopy(self.y_cells)
            Ny = len(ycells)
            self.y_cells = [] # empty the original xcell to rebuild
            flags = [0 for y in range(Ny)] # make a list of flag to know which cell is splitted 
            # Form x locs bundles
            for i in range(len(y_locs)-1): # Only form a bundle if the length is greater than 0.1 mm
                dy = abs(y_locs[i]-y_locs[i+1])
                #self.y_bundles[(y_locs[i],y_locs[i+1])]=[] 
                if dy > 100:
                    self.y_bundles[(y_locs[i],y_locs[i+1])]=[] 
                    rm_bundles[(y_locs[i],y_locs[i+1])] = 0
                else:
                    rm_bundles[(y_locs[i],y_locs[i+1])] = 1
                

            
            for x_loc in x_locs:
                for i in range(Ny):
                    ty = ycells[i]

                    c = ty.center()
                    x = c[0]
                    ymin = ty.bottom
                    ymax = ty.top
                    z=ty.z
                    if  x!=x_loc :
                        continue
                    if flags[i] != 1:
                        flags[i] = 1
                        for j in range(len(y_locs)-1):
                            if rm_bundles[y_locs[j],y_locs[j+1]] == 1:
                                if y_locs[j]>= ymin and y_locs[j]< ymax:
                                    self.contracted_edges.append([(x,y_locs[j],z),(x,y_locs[j+1],z)])

                                continue
                            if y_locs[j]>= ymin and y_locs[j]< ymax: # Overlapped regions

                                new_ty = deepcopy(ty)
                                new_ty.bottom = y_locs[j]
                                new_ty.top = y_locs[j+1]
                                new_ty.width_eval()
                                new_ty.height_eval()
                                if ty.struct == 'bw': # in case a bondwire is splitted
                                    # get x,y of old node:
                                    x1, y1 = self.pos[ty.bwn1]
                                    x2, y2 = self.pos[ty.bwn2]
                                    if y1 > y2:
                                        c_top = y1
                                        c_bot = y2
                                        if c_top != new_ty.top:
                                            new_ty.bwn1 = None # reset for later
                                        elif c_bot != new_ty.bottom:
                                            new_ty.bwn2 = None
                                    else:
                                        c_top = y2
                                        c_bot = y1
                                        if c_top != new_ty.top:
                                            new_ty.bwn2 = None  # reset for later
                                        elif c_bot != new_ty.bottom:
                                            new_ty.bwn1 = None
                                self.y_bundles[(new_ty.bottom,new_ty.top)].append(new_ty)
                                #self.tc_to_edges_splitted[new_ty] = y_locs_edge[(y_locs[j],y_locs[j+1],x)]
                                self.y_cells.append(new_ty)

                # Get the center point go get y locs
            #self.plot_xy_trace(mode=0,dir = 'X')
            #self.plot_xy_trace(mode=0,dir = 'Y')


    def plot_xy_trace(self, mode = 0, dir = 'X'):
        # if mode = 0 then plot here, if = 1 then save to pickles
        
    
        if dir == "X":
            fig1 = plt.figure("3d xbundles")
            ax1 = plt.axes(projection='3d')
            
            plt.xlim(-10000,50000)
            plt.ylim(-10000,50000)

            for tx in self.x_cells:
    
                xs = [tx.left, tx.right]
                ys = [tx.bottom,tx.top]
                X,Y = np.meshgrid(xs,ys)
                Z = np.ones((2,2))
                Z *= tx.z
                
                if tx.dir == 1:
                    ax1.plot_surface(X,Y,Z, color = 'red')  
                elif tx.dir == -1:
                    ax1.plot_surface(X,Y,Z, color = 'blue')            
            if mode == 0:
                plt.show()
                #plt.savefig("fig/horizontal bundles")
            else:
                m_name = './pickles/x_bundle'  + '.p'
                #self.save_plot_pickle(ax1,m_name)    
        elif dir == "Y":
            fig1 = plt.figure("3d ybundles")
            ax1 = plt.axes(projection='3d')
            plt.xlim(-10000,50000)
            plt.ylim(-10000,50000)

            for tx in self.y_cells:
                xs = [tx.left, tx.right]
                ys = [tx.bottom,tx.top]
                X,Y = np.meshgrid(xs,ys)
                Z = np.ones((2,2))
                Z *= tx.z
                if tx.dir == 2:
                    ax1.plot_surface(X,Y,Z, color = 'red')
                elif tx.dir == -2:
                    ax1.plot_surface(X,Y,Z, color = 'blue')
            if mode == 0:
                plt.show()

                #plt.savefig("fig/vertical bundles")
            else:
                m_name = './pickles/y_bundle'  + '.p'
                #self.save_plot_pickle(ax1,m_name)
        elif dir == "3D":
            fig3 = plt.figure("3d bundles")
            ax3d = plt.axes(projection='3d')
            xxs = []
            xys = []
            xzs = []
            yxs = []
            yys = []
            yzs = [] 
            for tx in self.x_cells:    
                tx.width_eval()
                tx.height_eval()
                c = tx.center()  
                ax3d.plot3D(c[0])

    def find_ground_wire(self, ori = 0, traces=[]): # NEED TO RETHINK THIS 
        # find the ground wire of the group of each bundle
        # ori = 0 or 1 for horizontal vs vertical cases
        # traces in a bundle
        dir_to_trace = {}
        wire_type = {}
        sig_w = []
        gr_w = []
        # first search through all traces and store them in bucket, where each bucket is a direction
        for tr in traces:
            if not tr.dir in dir_to_trace:
                dir_to_trace[tr.dir]=[]
            else:
                dir_to_trace[tr.dir].append(tr)
        dir_list = list(dir_to_trace.keys())
        if len(dir_list)==1: # means that they only have one dir
            for tr in traces:
                wire_type[tr] = 'S'
        else:
            # by default we set the wires in negative direction to be ground
            # if it is bondwire, we should set them to be signal type

            for tx in traces:

                if tx.dir <0 :
                    wire_type[tx] = 'G' # 'S" set all to signal
                    gr_w.append(tx)
                else:
                    wire_type[tx] = 'S'
                    sig_w.append(tx)

            if len(sig_w) == 0:
                sig_w = gr_w
                gr_w = [] # Test no ground wire
                for w in wire_type:
                    wire_type[w] = 'S' # switch from G to S
        return wire_type
    def add_node_to_3d(self,pos):

        if pos in self.nodes_dict_3d:
            node = self.nodes_dict_3d[pos]
        else:
            node = self.new_nodes_id
            self.nodes_dict_3d[pos] = node
            self.pos3d[node] = pos
            self.new_nodes_id += 1
            self.net_graph.add_node(node, locs=pos)
        if node == 28:
            print (node , pos)
        return node
    def rebuild_graph_add_edge(self,tc,n1,n2,R,L,etype='fw'):
        #print(n1,n2,"R",R,"L",L)
        #print(self.comp_net_id)
        z = tc.z

        if tc.struct=='trace': # for normal bundles
            #print("TRACE:", tc)
            if abs(tc.dir) == 1:
                pos1 = (tc.left,tc.center()[1],z)
                pos2 = (tc.right,tc.center()[1],z)
                n1 = self.add_node_to_3d(pos1)
                n2 = self.add_node_to_3d(pos2)
                data= {'type':etype,'ori':'h','obj':tc}
                self.net_graph.add_edge(n1,n2,data=data,res=R,ind=L)
            if abs(tc.dir) == 2:
                pos1 = (tc.center()[0], tc.bottom,z)
                pos2 = (tc.center()[0],tc.top,z)
                n1 = self.add_node_to_3d(pos1)
                n2 = self.add_node_to_3d(pos2)
                data= {'type':etype,'ori':'v','obj':tc}

                self.net_graph.add_edge(n1,n2,data=data,res=R,ind=L)
        elif tc.struct == 'bw':
            if tc.bwn1!= None and tc.bwn2 != None:
                n1 = tc.bwn1
                n2 = tc.bwn2
            elif tc.bwn1 == None and tc.bwn2!= None: # n2 is on the graph n1 is not
                n2 = tc.bwn2
                pos2 = self.pos3d[n2] # n2 is on the old graph
                if abs(tc.dir) == 1: # horizontal case
                    find_right = False
                    if pos2[0] == tc.left:
                        find_right = True
                    if find_right:
                        pos1 = (tc.right, tc.center()[1], z)
                    else: # find left
                        pos1 = (tc.left, tc.center()[1], z)
                    n1 = self.add_node_to_3d(pos1)
                if abs(tc.dir) == 2:
                    find_top = False
                    if pos2[1] == tc.bottom:
                        find_top = True
                    if find_top:
                        pos1 = (tc.center()[0], tc.top, z)
                    else: # find bottom
                        pos1 = (tc.center()[0], tc.bottom, z)
                n1 = self.add_node_to_3d(pos1)
            elif tc.bwn1 != None and tc.bwn2 == None:  # n1 is on the graph n2 is not
                n1 = tc.bwn1
                pos1 = self.pos3d[n1]  # n2 is on the old graph
                if abs(tc.dir) == 1:  # horizontal case
                    find_right = False
                    if pos1[0] == tc.left:
                        find_right = True
                    if find_right:
                        pos2 = (tc.right, tc.center()[1], z)
                    else:  # find left
                        pos2 = (tc.left, tc.center()[1], z)
                    n2 = self.add_node_to_3d(pos2)
                if abs(tc.dir) == 2:
                    find_top = False
                    if pos1[1] == tc.bottom:
                        find_top = True
                    if find_top:
                        pos2 = (tc.center()[0], tc.top, z)
                    else:  # find bottom
                        pos2 = (tc.center()[0], tc.bottom, z)
                n2 = self.add_node_to_3d(pos2)

            ori = ('h' if tc.dir==1 else 'v')
            data= {'type':etype+'_bw','ori':ori,'obj':tc}
            print (data,R,L)
            # THIS IS TO EXCLUDE BW LOOP (TESTING) 
            if self.short_bw:
                R = 1e-12
                L = 1e-12
            self.net_graph.add_edge(n1,n2,data=data,res=R,ind=L)
        return n1,n2
    def rebuild_graph(self,loop_obj,mode = ""):
        m_dict = {}
        rem_dict = {} # to make sure there is no overlapping in mutual pair
        rebuild_graph_info = {} # for debugging purpose and back-annotation of net-graph figure.
        
        if mode == "all-signal":
            for tc in loop_obj.tc_to_id:
                id1 = loop_obj.tc_to_id[tc]
                R1 = loop_obj.R_loop[id1,id1]
                L1 = loop_obj.L_loop[id1,id1]
                # ADD self RL values
                
                n1,n2 = self.rebuild_graph_add_edge(tc,0,0,R1,L1,etype = 'fw')
                rebuild_graph_info[(n1,n2)]="type:{} R: {} L:{} ".format('fw',R1,L1)

                m_dict[tc] = (n1,n2)
        else:

            for tc in loop_obj.tc_to_id:
                id1 = loop_obj.tc_to_id[tc]
                if id1!= -1:
                    # find n1 n2 based on old locs
                    R1 = abs(loop_obj.R_loop[id1,id1])
                    L1 = abs(loop_obj.L_loop[id1,id1])
                    # ADD self RL values
                    
                    n1,n2 = self.rebuild_graph_add_edge(tc,0,0,R1,L1,etype = 'fw')
                    rebuild_graph_info[(n1,n2)]="type:{} R: {} L:{} ".format('fw',R1,L1)

                    m_dict[tc] = (n1,n2)
                else:
                    new_n2 = False

                    if abs(tc.dir) == 1:
                        pos1 = (tc.left,tc.center()[1],tc.z)
                        pos2 = (tc.right,tc.center()[1],tc.z)
                        
                    elif abs(tc.dir) ==2 :
                        pos1 = (tc.center()[0], tc.bottom,tc.z)
                        pos2 = (tc.center()[0],tc.top,tc.z)
                    
                    if pos1 in self.nodes_dict_3d:
                        n1 = self.nodes_dict_3d[pos1]
                    else:
                        n1 = self.new_nodes_id
                        new_n2 = True
                    if pos2 in self.nodes_dict_3d:
                        n2 = self.nodes_dict_3d[pos2]
                    else:
                        if new_n2:
                            n2 = self.new_nodes_id+1
                        else:
                            n2 = self.new_nodes_id
                    n1,n2 = self.rebuild_graph_add_edge(tc,n1,n2,1e-12,1e-12,etype='return')
                    rebuild_graph_info[(n1,n2)]="type:{} R: {} L:{} ".format('return',1e-12,1e-12)

        if loop_obj.num_loops > 1: # ADD mutual value
            for tc1 in loop_obj.tc_to_id:
                id1 = loop_obj.tc_to_id[tc1]
                if id1 == -1:
                    continue    
                e1 = m_dict[tc1]
                for tc2 in loop_obj.tc_to_id:
                    id2 = loop_obj.tc_to_id[tc2]
                    if id1 == id2 or id2 == -1:
                        continue
                    else:
                        e2 = m_dict[tc2]

                        if not (e1 in m_dict):
                            #if not self.short_bw:
                            self.mutual_pair[(e1,e2)] = (loop_obj.R_loop[id1,id2], loop_obj.L_loop[id1,id2])
                            #self.mutual_pair[(e2,e1)] = (loop_obj.R_loop[id1,id2], loop_obj.L_loop[id1,id2]) # ensure mutual value is considered
                            print ("Mutual pair",self.mutual_pair)
                            m_dict[e1] = e2
                            m_dict[e2] = e1

                        #self.rebuild_graph_add_edge(tc1,n3,n4,R2,L2) # add the self value for this trace cell
        if self.debug:
            self.doc_report.add_paragraph("Rebuild graph info:")
            self.doc_handle_rebuild_graph_info(rebuild_graph_info)
    
    def handle_contracted_edge(self):
        con_edge = []
        for e in self.contracted_edges: # store location of each node
            if e[0] in self.nodes_dict_3d:
                n1 = self.nodes_dict_3d[e[0]]
            else:
                n1 = self.new_nodes_id
                self.nodes_dict_3d[e[0]] = n1
                self.pos3d[n1] = e[0] 
                self.net_graph.add_node(n1,locs = e[0])
                self.new_nodes_id+=1

            if e[1] in self.nodes_dict_3d:
                n2 = self.nodes_dict_3d[e[1]]
            else:
                n2 = self.new_nodes_id
                self.nodes_dict_3d[e[1]] = n2
                self.pos3d[n2] = e[1] 
                self.net_graph.add_node(n2,locs = e[1])
                self.new_nodes_id+=1
            data = {'type': 'small_bundle','ori':None,'obj':None}
            self.net_graph.add_edge(n1,n2,data=data,res= 1e-12,ind=1e-12)
        self.net_2d_pos = {} # to store 2d location for 2d net graphing purpose
        for n in self.net_graph.nodes:
            try:
                self.net_2d_pos[n] = self.net_graph.nodes[n]['locs'][0:2] # for 2D plotting purpose
            except: # must be in the 3d pos, added previously
                #print ("no 3d pos",n)
                self.net_2d_pos[n] = self.pos3d[n][0:2] # for 2D plotting purpose
        n_list = list(self.net_2d_pos.keys())
        n_list.sort()
        #for n in n_list:
        #    print(n,self.pos3d[n])
        

    def build_PEEC_graph(self):
        self.new_nodes_id = max(self.graph.nodes) +1 # start from the max value of sefl.graph.nodes
        self.PEEC_graph = nx.Graph()
        start_node_id = 1 # index from 1
        loop_eval_model = LoopEval("PEEC") # Use this to compute all filaments if PEEC technique is used
        edge_to_trace_dict = {}
        loc_to_node = {}
        edge_to_m_id = {}
        short_bw = False
        for e in self.net_graph.edges(data = True):

            edata = e[2]['data']
            type=e[2]['data']['type']
            trace_obj = edata['obj']
            
            if trace_obj!= None:
                trace_mesh = loop_eval_model.add_trace_cell(trace_obj)
                if short_bw:
                    if type =='fw_bw':
                        self.PEEC_graph.add_edge(e[0],e[1],data=None)
                        continue
                # Include the trace mesh object here to link the edges with the filaments
                self.PEEC_graph.add_edge(e[0],e[1],data = trace_mesh, Zdict={})
            else:
                self.PEEC_graph.add_edge(e[0],e[1],data=None)
        # This will update the R, L and mutual inductance between all filaments
        loop_eval_model.form_partial_impedance_matrix()
        loop_eval_model.update_mutual_mat()
        # Quick Access to loop obj R and L Matrices
        R_Mat = loop_eval_model.R_Mat
        L_Mat = loop_eval_model.L_Mat

        # Update PEEC graph
        for e in self.PEEC_graph.edges(data= True):
            trace_mesh = e[2]['data']
            Z_dict = {}
            if trace_mesh == None:
                continue
            for el in trace_mesh.elements:
                Zkey = "B{0}".format(el.id)
                Rval = R_Mat[el.id,el.id]
                Lval = L_Mat[el.id,el.id]
                Z_dict[Zkey]=Rval + Lval*1j
            e[2]['Zdict']=Z_dict
        self.M_PEEC = {}
        for i in range(loop_eval_model.tot_els):
            for j in range(loop_eval_model.tot_els):
                if i == j or (j,i) in self.M_PEEC:
                    continue
                if L_Mat[i,j]<0:
                    input("num error")
                self.M_PEEC[(i,j)] = L_Mat[i,j]

    def solve_all_bundles(self):
        # UPDATE WITH MULTI PROCESSING ***
        # FOR ECCE simply rebuild the graph, but once we need to reverse this algorithm to make it more efficient 
        # SOLVE X BUNDLES
        
        self.new_nodes_id = max(self.graph.nodes) +1 # start from the max value of sefl.graph.nodes
        bundle_id = 0
        x_loops = []

        for bundle in self.x_bundles:
            #print("SOLVING BUNDLE: ", bundle)
            loop_model = LoopEval('x_'+str(bundle_id))
            #loop_model.mesh_method='nonunifom'
            bundle_id+=1
            wire_type = self.find_ground_wire(ori = 0, traces = self.x_bundles[bundle])
            for trace in self.x_bundles[bundle]:
                loop_model.add_trace_cell(trace,el_type = wire_type[trace])
            loop_model.form_partial_impedance_matrix()
            loop_model.update_mutual_mat()
            

            x_loops.append(loop_model)

        # SOLVE Y BUNDLES
        '''
        loop_model.solve_linear_systems()
        self.rebuild_graph(loop_model)
        '''
        y_loops = []
        bundle_id = 0
        for bundle in self.y_bundles:
            #print("SOLVING BUNDLE: ", bundle)
            loop_model = LoopEval('y_'+str(bundle_id))
            #loop_model.mesh_method='nonunifom'
            bundle_id+=1
            wire_type = self.find_ground_wire(ori = 1, traces = self.y_bundles[bundle])
            for trace in self.y_bundles[bundle]:
                loop_model.add_trace_cell(trace,el_type = wire_type[trace])
            loop_model.form_partial_impedance_matrix()
            loop_model.update_mutual_mat()

            y_loops.append(loop_model)
        bundle_id = 0
        
        for bundle in self.x_wires:
            loop_model = LoopEval('x_wire_'+str(bundle_id))

            bundle_id+=1

            wire_type = self.find_ground_wire(ori = 0, traces = self.x_wires[bundle])
            for trace in self.x_wires[bundle]:
                loop_model.add_trace_cell(trace,el_type = wire_type[trace])
            loop_model.form_partial_impedance_matrix()
            loop_model.update_mutual_mat()
            x_loops.append(loop_model)
        bundle_id = 0
        
        for bundle in self.y_wires:
            loop_model = LoopEval('y_wire_'+str(bundle_id))

            bundle_id+=1

            wire_type = self.find_ground_wire(ori = 1, traces = self.y_wires[bundle])
            for trace in self.y_wires[bundle]:
                loop_model.add_trace_cell(trace,el_type = wire_type[trace])
            loop_model.form_partial_impedance_matrix()
            loop_model.update_mutual_mat()

            y_loops.append(loop_model)
        

        all_loops = x_loops+y_loops
        #update_all_mutual_ele(all_loops)
        self.all_loops= all_loops

        # SOLVE EACH BUNDLE SEPARATEDLY, POSSIBLE FOR PARRALLEL RUN
        if self.debug:
            self.doc_report.add_heading("Checking for nets and nodes:",1)
            self.doc_report.add_heading("node dictionary",2)
            for n in self.nodes_dict_3d:
                self.doc_report.add_paragraph("Node 3D location: {} --- Node ID: {}".format(n,self.nodes_dict_3d[n]))
            self.doc_report.add_heading("component to node dictionary",2)
            for c in self.comp_net_id:
                self.doc_report.add_paragraph("Component name: {} --- Component Node id: {}".format(c,self.comp_net_id[c]))
            self.doc_report.add_heading("Checking bundle creation and evaluation result",1)
            self.doc_report.add_paragraph("Total number of horizontal bundles: {} ".format(len(x_loops)))
            self.doc_report.add_paragraph("Total number of vertical bundles: {}".format(len(y_loops)))
        
        #self.all_loops=solve_loop_models_parallel(self.all_loops)
        
        for loop_model in self.all_loops:
            loop_model.form_mesh_matrix()
            loop_model.update_P(self.freq)
            loop_model.solve_linear_systems()
            
            if self.debug:
                self.doc_export_report_for_each_loop(loop_model)
            #    P_df = pd.DataFrame(data=loop_model.P)
            #    P_df.to_csv("P_mat_{}.csv".format(loop_model.name))
            self.rebuild_graph(loop_model)
            


        #print (self.mutual_pair)
        self.handle_contracted_edge()
        edge_list = []
        selected_node = []
        for e in self.net_graph.edges(data = True):
            edata = e[2]['data']
            
            if 'fw' in edata['type']:
                edge_list.append((e[0],e[1]))
                selected_node.append(e[0])
                selected_node.append(e[1])
                #print(e)

            elif 'return' in edata['type']:
                edge_list.append((e[0],e[1]))
                selected_node.append(e[0])
                selected_node.append(e[1])
        
        
        
        # TEST new graph
        #print ("check path")
        #paths = nx.all_simple_paths(self.net_graph,5,14)
        #for p in paths:
        #    print(p)
        #input()
        if self.debug:
            memfile = io.BytesIO()
            self.plot(mode=4,save=True,mem_file=memfile)
            self.doc_handle_figure(memfile=memfile,fig_heading = "Netlist Graph")
            self.doc_save_a_report('./debug_report.docx')  
    '''The below functions are used to format the report for debugging purpose'''
    
    
    def doc_start_a_report(self):
        # This is a debug report for this model. It would include init-layout, mesh structure
        if self.debug:    
            self.doc_report= Document()
            self.doc_report.add_heading("Automated Report for Loop-Based Extraction",0)
            today = date.today()
            d_format = today.strftime("%m/%d/%y")
            first_line= "This is an automated report for the current layout in debug mode. Report generated on {}".format(d_format)
            self.doc_report.add_paragraph(first_line)  
    def doc_export_report_for_each_loop(self,loop):
        self.doc_report.add_heading("Analysis for loop: {} \n".format(loop.name),2)
        text= loop.export_loop(mode = 1)
        self.doc_report.add_paragraph(text)
        self.doc_write_matrix_to_report(loop.R_loop,"R_Loop of "+ loop.name)
        self.doc_write_matrix_to_report(loop.L_loop,"L_loop of "+ loop.name)
        #self.doc_write_matrix_to_report(loop.I,"I_Matrix of "+loop.name)

    def doc_save_a_report(self,file):
        self.doc_report.save(file)

    def doc_write_matrix_to_report(self,matrix,name):
        nx,ny = list(matrix.shape)
        self.doc_report.add_heading("Matrix " + name , 3)
        text = "Matrix {} with {} rows and {} columns".format(name,nx,ny)
        print(text)
        self.doc_report.add_paragraph(text)
        
        table = self.doc_report.add_table(rows=1,cols = ny+1)
        table.style ='Table Grid'

        row = table.rows[0].cells
        for iy in range(ny+1): # first row
            if iy == 0:
                continue
            id = iy -1
            row[iy].text = str(id)
        for ix in range(nx):
            row = table.add_row().cells
            row[0].text = str(ix)
            for iy in range(ny):
                row[iy+1].text = str(matrix[ix,iy])
    def doc_handle_rebuild_graph_info(self,loop_rebuild):
        for k in loop_rebuild:
            text = "{}---{}".format(k[0],k[1]) + " " + loop_rebuild[k]
            self.doc_report.add_paragraph(text)
    def doc_handle_figure(self,memfile,fig_heading='fig'):
        # store the iostream figure to doc
        self.doc_report.add_heading(fig_heading,2)
        self.doc_report.add_picture(memfile,width = Inches(4),height=Inches(4))
    '''The upper functions are used to format the report for debugging purpose'''

    def graph_to_circuit_transfomation(self):
        for e in self.contracted_edges:
            try:
                self.digraph = nx.contracted_nodes(self.digraph,e[0],e[1],self_loops = False)
            except:
                self.digraph = nx.contracted_nodes(self.digraph,e[1],e[0],self_loops = False)
        #plt.figure("digraph_contracted")
        #nx.draw(self.digraph,self.pos,with_labels=True)
        #plt.savefig('digraph_contracted.png')
    
    def add_and_update_nodes(self,locs,isl_name,tc,type='trace'):
        if not locs in self.tbl_isl_loc_net[isl_name]:
            self.graph.add_node(self.node_id, locs = locs ,island = isl_name, type = type,parent = [tc])
            self.tbl_isl_loc_net[isl_name][locs] = self.node_id
            self.node_id +=1
    # Support function to reduce complexity
    def add_node_tracecell(self,tc,x,y,isl_name):
        '''
        add a hierachical loc on H or V trace_cell 
        --------------------------
        -        *               -
        --------------------------
        '''
        z= tc.z
        if self.ori_map[tc.name] == 'H':
            locx =(x,tc.bottom+tc.height/2,z)
            self.graph.add_node(self.node_id,locs=locx,island = isl_name, type = 'trace',parent = [tc])
            self.tbl_isl_loc_net[isl_name][locx]= self.node_id
            self.node_id+=1 
        elif self.ori_map[tc.name] == 'V':
            locy =(tc.left+tc.width/2,y,z)
            self.graph.add_node(self.node_id,locs=locy,island = isl_name, type = 'trace',parent = [tc])
            self.tbl_isl_loc_net[isl_name][locy]= self.node_id

            self.node_id+=1
        ''' HANDLE PLANAR CASE LATER
        else: # planar case
            self.graph.add_node(self.node_id,locs=[x,y,z],island = isl_name, type = 'trace',parent = [tc])
            isl_nodes.append(self.node_id)
            self.node_id+=1
        '''
    def add_node_float(self, loc, net,isl_name):
        '''
        add a floating net from device terminal that is not on the trace mesh (e.g for a device signal pin or via)
        '''
        self.graph.add_node(self.node_id,locs=loc,island = isl_name, type = 'hier',parent = None) # double check this in 3D
        self.tbl_isl_loc_net[isl_name][loc] = self.node_id
        self.comp_net_id[net] = self.node_id
        self.node_id+=1
    def create_strace(self, edge_data,isl_name,elv,dz):
        '''
        create a simple trace and add nodes  ("H" or "V")
        '''
        e= edge_data
        l,r,b,t = [e[1],e[1]+e[3],e[2],e[2]+e[4]] # get info to convert this to trace cell type
        tc = TraceCell(left=l, right=r, bottom=b, top=t)
        tc.z = elv
        tc.thick = dz * 1000
        tc.name = e[5]
        if self.ori_map[tc.name] == 'H':
            # LEFT AND RIGHT NODE
            l_locs = (l,b+e[4]/2,elv)
            r_locs = (r,b+e[4]/2,elv)
            self.add_and_update_nodes(l_locs,isl_name,tc,type = 'trace')
            self.add_and_update_nodes(r_locs,isl_name,tc,type = 'trace')
        elif self.ori_map[tc.name] == 'V':
            # TOP AND BOTTOM NODES
            b_locs = (l+e[3]/2,b,elv)
            t_locs = (l+e[3]/2,t,elv)
            self.add_and_update_nodes(t_locs,isl_name,tc,type = 'trace')
            self.add_and_update_nodes(b_locs,isl_name,tc,type = 'trace')
        return tc
    
    def handle_orthogonal_trace(self,t1,t2,o1,isl_name,elv):
        '''
        This function create a new node at the middle of the corner rectangle forming by 2 traces
        Then the initial (naive) nodes generated by these traces are removed (to maximize loop length)

        -----------------------------------|
        X                              *   X 
        -------------------------------X---|
                                    |      |
                                    |      |
                                    |      |
                                    |--X---|
        * : added node
        X : to be removed
        '''
        if o1 == 'H': # o2 =='V'
            c_loc = (t2.left+t2.width/2,t1.bottom+t1.height/2,elv)
            self.graph.add_node(self.node_id,locs= c_loc,island = isl_name, type = 'trace',parent = [t1,t2])
            self.tbl_isl_loc_net[isl_name][c_loc] = self.node_id
            self.node_id +=1
            # form a list of initial nodes (from naive graph nodes generation)
            p1 = (t1.left,c_loc[1],elv)
            p2 = (t1.right,c_loc[1],elv)
            p3 = (c_loc[0],t2.top,elv)
            p4 = (c_loc[0],t2.bottom,elv)
            rm_list = [p1,p2,p3,p4]
            for rm_pt in rm_list:
                if rm_pt in self.tbl_isl_loc_net[isl_name]:# if this node is in this graph
                    rm_node = self.tbl_isl_loc_net[isl_name][rm_pt]
                    self.graph.remove_node(rm_node)
                    del self.tbl_isl_loc_net[isl_name][rm_pt] # remove from table too
        else:
            c_loc = (t1.left+t1.width/2,t2.bottom+t2.height/2,elv)
            self.graph.add_node(self.node_id,locs=c_loc,island = isl_name, type = 'trace',parent = [t1,t2])
            self.tbl_isl_loc_net[isl_name][c_loc] = self.node_id
            self.node_id +=1
            p1 = (t2.left,c_loc[1],elv)
            p2 = (t2.right,c_loc[1],elv)
            p3 = (c_loc[0],t1.top,elv)
            p4 = (c_loc[0],t1.bottom,elv)
            rm_list = [p1,p2,p3,p4]
            for rm_pt in rm_list:
                if rm_pt in self.tbl_isl_loc_net[isl_name]:# if this node is in this graph
                    rm_node = self.tbl_isl_loc_net[isl_name][rm_pt]
                    self.graph.remove_node(rm_node)
                    del self.tbl_isl_loc_net[isl_name][rm_pt] # remove from table too



    
    def form_wire_frame(self, island,isl_name,elv,dz):
        '''
        The objective is to form a simplest wireframe graph, this is used to get the inital orientation of all traces
        island: layout info object
        isl_name: name of the current isl
        elv: elevation levels of elements on top and bottom of this trace
        form a simple wire frame from the iniital layout
        '''
        #print("elevation:",elv , "isl name", isl_name)
        
        elements = island.elements
        el_names = island.element_names
        debug = False
        pairs = {}
        # Find the longest extension for the trace based on the layout infomation
        # Define initial orientation
        traces = []
        mnodes_mode = 0 # mannual mode: 0 CS mode:1
        self.tbl_isl_loc_net[isl_name] = {}
        cs_node_map = {} # each table will have an island name, node Id --> node info (same for all meshes)
        for e in elements: # get all traces in this island
            if self.find_ori:
                self.find_trace_ori(e)
            '''
            l,r,b,t = [e[1],e[1]+e[3],e[2],e[2]+e[4]] # get info to convert this to trace cell type
            tc = TraceCell(left=l, right=r, bottom=b, top=t)
            tc.z = elv
            tc.thick = dz * 1000
            tc.name = e[5]
            '''
            if mnodes_mode == 0: # Mannually adding the nodes based on the initial layout
                tc = self.create_strace(edge_data= e, isl_name= isl_name, elv= elv, dz = dz)
                '''  # HANDLE PLANAR TRACE LATER HERE
                else: # planar trace
                    self.graph.add_node(self.node_id, locs = [l,b,elv],island = isl_name, type = 'trace',parent = [tc])
                    isl_nodes.append(self.node_id)
                    self.node_id +=1
                    self.graph.add_node(self.node_id, locs = [l,t,elv],island = isl_name, type = 'trace',parent = [tc])
                    isl_nodes.append(self.node_id)
                    self.node_id +=1
                    self.graph.add_node(self.node_id, locs = [r,b,elv],island = isl_name, type = 'trace',parent = [tc])
                    isl_nodes.append(self.node_id)
                    self.node_id +=1
                    self.graph.add_node(self.node_id, locs = [r,t,elv],island = isl_name, type = 'trace',parent = [tc])
                    isl_nodes.append(self.node_id)
                    self.node_id +=1
                '''
            traces.append(tc)
        # This is the first step to form the mesh table need to maintain this for every layout
        if mnodes_mode == 1: 
            for n in island.mesh_nodes:
                locs = [n.pos[0],n.pos[1],elv]
                self.graph.add_node(self.node_id,locs = locs)
                self.node_id+=1
        
        # Basic connections using PS1 idea # TODO: update for generic method
        num_t = len(traces) # number of traces
        for i in range(num_t):
            t1 = traces[i]
            for k in range(i+1,num_t,1):
                t2 = traces[k]
                o1 = self.ori_map[t1.name]
                o2 = self.ori_map[t2.name]
                if o1!= 'P' and o2!='P':
                    if o1 == o2: 
                        continue 
                    else: # Handle orthogonal traces ( L CONNECTION)
                        #add corner anchor to the graph
                        self.handle_orthogonal_trace(t1,t2,o1,isl_name,elv)
                        

        
        
        
        # Find all nets on this island
        for sh in self.hier.sheets:
            group = sh.parent.parent  # Define the trace island (containing a sheet)
            sheet_data = sh.data
            if isl_name == group.name:  # means if this sheet is in this island
                if not (group in self.comp_nodes):  # Create a list in dictionary to store all hierarchy node for each group
                    self.comp_nodes[group] = []

                comp = sh.data.component  # Get the component data from sheet.
                # print "C_DICT",len(self.comp_dict),self.comp_dict
                if comp != None and not (comp in self.comp_dict):  # In case this is an component with multiple pins
                    if not (sheet_data.net in self.comp_net_id):
                        comp.build_graph(mode =1) # Evaluate bondwires edge data here... 
                        # Get x,y,z positions
                        x, y = sheet_data.rect.center()
                        z = sheet_data.z
                        for tc in traces:
                            if tc.encloses(x , y) and z == (tc.z + tc.thick):
                                print("ADD a component node",sheet_data.net,tc.z)
                                self.add_node_tracecell(tc,x,y,isl_name) # merge the z level to trace for simplification in connection
                                        
                        self.comp_net_id[sheet_data.net] = self.node_id-1
                        self.comp_dict[comp] = 1
                    for n in comp.net_graph.nodes(data=True):  # node without parents
                        sheet_data = n[1]['node']
                        if sheet_data.node == None:  # floating net
                            x, y = sheet_data.rect.center()
                            z = sheet_data.z
                            # print "CP",cp
                            if not (sheet_data.net in self.comp_net_id):
                                # print self.node_count
                                # floating node
                                #print ('float',sheet_data.net)
                                self.add_node_float(loc = (x,y,z), net = sheet_data.net,isl_name= isl_name)
                                self.comp_dict[comp] = 1
                else:  # In case this is simply a lead connection
                    if not (sheet_data.net in self.comp_net_id):

                        # Get x,y,z positions
                        x, y = sheet_data.rect.center()
                        z = sheet_data.z
                        for tc in traces:  # find which trace cell includes this component
                            #print('tc-z',tc.z)
                            #print(sheet_data.net, z)
                            if tc.encloses(x , y ):
                                #self.graph.add_node(self.node_id,locs=[x,y,tc.z],island = isl_name)
                                self.add_node_tracecell(tc,x,y,isl_name)  # merge the z level to trace for simplification in connection
                        self.comp_net_id[sheet_data.net] = self.node_id-1
                        #self.comp_nodes[group].append(cp_node)
                        #self.comp_dict[comp] = 1

                    
        
        for k in self.tbl_isl_loc_net[isl_name]:
            n = self.tbl_isl_loc_net[isl_name][k]
            self.tbl_isl_node_connection[n] = {'N':-1,'S':-1,'E':-1,'W':-1}
        for k1 in self.tbl_isl_loc_net[isl_name]: 
            n1 =  self.tbl_isl_loc_net[isl_name][k1]
            dN = 1e6
            dS = 1e6
            dE = 1e6
            dW = 1e6
            remE = -1
            remW = -1
            remN = -1
            remS = -1
            dir = None
            for k2 in self.tbl_isl_loc_net[isl_name]:
                n2 =  self.tbl_isl_loc_net[isl_name][k2]
                if n1 != n2 and not(self.graph.has_edge(n2,n1)): # find the best node to connect
                    p1 = self.graph.nodes[n1]['locs']
                    p2 = self.graph.nodes[n2]['locs']
                    t1 = self.graph.nodes[n1]['type']
                    t2 = self.graph.nodes[n1]['type']
                    pr1 = self.graph.nodes[n1]['parent']
                    pr2 = self.graph.nodes[n2]['parent']
                   
                    
                        
                    if t1=='hier' or t2 == 'hier' or pr1 == None or pr2==None: # hierachical node will be handle later
                        continue    
                    
                    # if they are both trace's node
                    set1 = set(pr1)
                    intersect = set1.intersection(pr2)
                    if len(intersect) == 0: # no intersection between parent traces, means no direct connection
                        #print("no connect",n1,n2)
                        continue
                    
                    if p1[2]!= p2[2]: # not same level
                        continue
                    else:
                        if p1[0] == p2[0]: # horizontal connection
                            dis_ = abs(p1[1]-p2[1])
                            if p2[1] > p1[1]: # check North connection
                                if self.tbl_isl_node_connection[n1]['N'] == -1:       
                                    dir= 'N'      
                                else:
                                    continue
                            else: # check South connection
                                if self.tbl_isl_node_connection[n1]['S'] == -1:      
                                    dir= 'S'      
                                else:
                                    continue
                            
                        elif p1[1]==p2[1]:
                            dir = 'V'
                            dis_ = abs(p1[0]-p2[0])
                            if p2[0] > p1[0]: # check East connection
                                if self.tbl_isl_node_connection[n1]['E'] == -1 :      
                                    dir= 'E'      
                                else:
                                    continue
                            else: # check West connection
                                dis_ = abs(p1[0]-p2[0])
                                if self.tbl_isl_node_connection[n1]['W'] == -1 :     
                                    dir= 'W'      
                                else:
                                    continue
                        else:
                            continue
                        if dir!= None:
                            if dir == 'E' and dis_ < dE:
                                dE = dis_
                                remE = n2
                            elif dir == 'W' and dis_ < dW:
                                dW = dis_
                                remW = n2
                            elif dir == 'N' and dis_ < dN:
                                dN = dis_
                                remN = n2
                            elif dir=='S'and dis_ < dS:
                                dS = dis_
                                remS = n2
                            
                else:
                    continue
            rem_list = [remN,remS,remE,remW]
            for i in range(4):
                r = rem_list[i]
                if r!=-1:
                    if i == 0 : #  North
                        self.tbl_isl_node_connection[n1]['N']=r 
                        self.tbl_isl_node_connection[r]['S']=n1 
                    elif i == 1 : #  South
                        self.tbl_isl_node_connection[n1]['S']=r
                        self.tbl_isl_node_connection[r]['N']=n1
                    elif i == 2 : #  East
                        self.tbl_isl_node_connection[n1]['E']=r
                        self.tbl_isl_node_connection[r]['W']=n1
                    elif i == 3 : #  West
                        self.tbl_isl_node_connection[n1]['W']=r
                        self.tbl_isl_node_connection[r]['E']=n1
                    e_data = EdgeData()
                    p_list1 = self.graph.nodes[n1]['parent']
                    p_list2 = self.graph.nodes[r]['parent']
                    set1 = set(p_list1)
                    set2 = set(p_list2)
                    if set1 & set2:
                        ptrace = set1 & set2
                        ptrace = list(ptrace)[0]
                    else:
                        ptrace = None
                    
                    #print(n1,r)
                    #print("parent_trace",ptrace.name)
                    #print(ptrace.eval_length())
                    self.graph.add_edge(n1,r,e_type = 'trace',p_trace= ptrace,res_int=1)
                
    def plot(self,option = "all", mode = 1, isl= "",pos = {},graph = None,save=False,mem_file=''):
        '''In debug mode, a mem_file iostream will be used to store graph information and then save to word document'''
        if mode == 1: # save figure as file   
            plt.figure("digraph")
            nx.draw(self.digraph,self.pos,with_labels=True)
            
        elif mode == 2: #save figure as data to replot
            fig1 = plt.figure(isl)
            ax1 = fig1.add_subplot(111)
            ax1.set_title(isl)
            nx.draw(graph,pos,with_labels=True) # mesh graph
            
            

        elif mode == 3:
            # plot by each elevation level.
            for ele in self.ele_lst:
                # for each elevation make a copy of digraph and self.pos
                n_pos = deepcopy(self.pos)
                n_graph = deepcopy(self.digraph)
                for n in self.digraph.nodes: # Only plot the nodes on same level and save to pickle
                    z =  self.graph.nodes[n]['locs'][2]
                    if z != ele:
                        del n_pos[n]
                        n_graph.remove_node(n)
                fig1 = plt.figure(ele)
                ax1 = fig1.add_subplot(111)
                ax1.set_title("digraph on ele:" + str(ele))
                nx.draw(n_graph,n_pos,with_labels=True) # mesh graph
        
        elif mode ==4:
            fig = plt.figure("net_graph")
            ax1 = fig.add_subplot(111)
            ax1.set_title('NET GRAPH')
            nx.draw_networkx(self.net_graph, pos=self.net_2d_pos,
                             with_labels=True, node_size=50, font_size=12)
            
            
        if save == True:
            plt.savefig(mem_file,format='png')
        else:
            plt.show()
    def save_plot_pickle(self,ax,fname):
        pickle.dump(ax,open(fname,"wb"))

    
    
    def find_all_paths(self,src,sink):
        '''
        Once the wire frame is formed, find all loops to define directions of all edges in the Digraph
        '''
        s1 = self.comp_net_id[src]
        s2 = self.comp_net_id[sink]
        #print (nx.has_path(self.graph,s1,s2))
        #print(self.graph.has_node(0))
        paths = nx.all_simple_paths(self.graph,s1,s2)
        for p in paths:
            #print(p)
            for i in range(len(p)-1):
                if not(self.digraph.has_edge(p[i],p[i+1])):
                    self.digraph.add_edge(p[i],p[i+1])
        
        # update the graph by combining all contracted node pairs
        # the 2nd node v will be merged into the first node u
        
        for k in self.contracted_nodes:
            self.digraph = nx.contracted_nodes(self.digraph,k,self.contracted_nodes[k],self_loops = False)
<<<<<<< HEAD
        #self.plot(mode=3)
=======
        if self.debug:
            memfile = io.BytesIO()
            self.plot(mode=3,save=True,mem_file=memfile)
            self.doc_handle_figure(memfile=memfile,fig_heading="Initial digraph")
>>>>>>> 02d4f25a
        
        '''
        # modify to create more edges in x and y 
        # first get all x and y locs and sort them:
        x_locs = []
        y_locs = []
        for pos in self.pos.values():
            x_locs.append(pos[0])
            y_locs.append(pos[1])
        x_locs = list(set(x_locs))
        x_locs.sort()
        y_locs = list(set(y_locs))
        y_locs.sort()

        for e in self.digraph.edges(data=True): # Loop through all edges, only split trace edges 
            # get edge data from graph
            edata = self.graph.get_edge_data(e[0],e[1])
            locx = [self.pos[e[0]][0],self.pos[e[1]][0]]
            locy = [self.pos[e[0]][1],self.pos[e[1]][1]]
            if locy[0] == locy[1]:# horizontal edge
                left = min(locx)
                right = max(locx)
                
                for i in range(len(x_locs)):
                    if x_locs[i] < right and x_locs[i]>=left:
                        
        '''                


    def find_trace_ori(self,el_data):
        # predefine layout orientation based on width and height info, later will update one more time through current direction
        if el_data[3] >= 2 *el_data[4]:
            self.ori_map[el_data[5]] = 'H'
        elif el_data[4] >= 2 *el_data[3]:
            self.ori_map[el_data[5]] = 'V'
        else:
            self.ori_map[el_data[5]] = 'P'

def solve_loop_models_parallel(all_loops=None):
    num = int(cpu_count()/2)
    print(num)
    with Pool(num) as p:
        results = p.map(solve_single_loop,all_loops)
    return results
def solve_single_loop(loop_model):
    loop_model.form_mesh_matrix()
    loop_model.update_P(1e9)
    loop_model.solve_linear_systems()
    return loop_model
def load_pickle_plot(fname):
    ax1 = pickle.load(open("mesh.p","rb"))
    ax2 = pickle.load(open("digraph.p","rb"))
    
    plt.show()
if __name__ == '__main__':
    l1 = LoopDefinition()
    l1.test_struct_L_shape()  <|MERGE_RESOLUTION|>--- conflicted
+++ resolved
@@ -1459,14 +1459,10 @@
         
         for k in self.contracted_nodes:
             self.digraph = nx.contracted_nodes(self.digraph,k,self.contracted_nodes[k],self_loops = False)
-<<<<<<< HEAD
-        #self.plot(mode=3)
-=======
         if self.debug:
             memfile = io.BytesIO()
             self.plot(mode=3,save=True,mem_file=memfile)
             self.doc_handle_figure(memfile=memfile,fig_heading="Initial digraph")
->>>>>>> 02d4f25a
         
         '''
         # modify to create more edges in x and y 
