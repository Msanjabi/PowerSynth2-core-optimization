

# Author: qmle
# Description:
# Collecting layout information from CornerStitch, ask user to setup the connection and show the loop

from audioop import mul

from pandas import DataFrame
from core.model.electrical.solver.impedance_solver import ImpedanceSolver
from core.model.electrical.meshing.MeshCornerStitch import EMesh_CS
from core.model.electrical.meshing.MeshStructure import EMesh
from core.general.settings.save_and_load import load_file

from core.model.electrical.electrical_mdl.e_module import E_plate,Sheet,EWires,EModule,EComp,EVia
from core.model.electrical.electrical_mdl.e_hierarchy import EHier
from core.MDK.Design.parts import Part
from core.general.data_struct.util import Rect
from core.model.electrical.electrical_mdl.e_netlist import ENetlist
from core.MDK.Design.Routing_paths import RoutingPath
from core.model.electrical.parasitics.mdl_compare import load_mdl
from core.model.electrical.electrical_mdl.e_loop_finder import LayoutLoopInterface
from core.model.electrical.meshing.MeshObjects import MeshEdge,MeshNode,TraceCell,RectCell
from core.model.electrical.meshing.MeshAlgorithm import TraceIslandMesh,LayerMesh
from core.model.electrical.electrical_mdl.e_layout_versus_shcematic import LayoutVsSchematic
from core.model.electrical.parasitics.equations import self_imp_py_mat
from core.model.electrical.parasitics.equations import update_mutual_mat_64_py
from core.model.electrical.parasitics.equations import unpack_and_eval_RL_Krigg

import networkx as nx
import matplotlib.pyplot as plt
from datetime import datetime
import pickle
import json
#import mpl_toolkits.mplot3d.Axes3D as a3d

import psutil
import networkx
import cProfile
import pstats
import re
from mpl_toolkits.mplot3d import Axes3D
from collections import deque
import gc
import numpy as np
import copy
import os
import time
import pandas as pd


#import objgraph


class ElectricalMeasure():
    """
    This object is sent to the optimizer as instruction to know which value being used for evaluation
    """
    # Need to rethink a bit about these. 
    MEASURE_RES = 1
    MEASURE_IND = 2
    UNIT_RES = ('mOhm', 'milliOhm')
    UNIT_IND = ('nH', 'nanoHenry')

    # UNIT_CAP = ('pF', 'picoFarad')

    def __init__(self, measure, name='', main_loops = '', source='', sink='',multiport =0):
        
        self.name = name
        self.measure = measure
        self.source = source # Old for single loop eval only
        self.sink = sink     # Old for single loop eval only
        self.src_dir = 'Z+' 
        self.sink_dir = 'Z+'
        self.multiport =multiport # 0 means single loop, 1 means an [NxN] matrix with multiple loop
        


class CornerStitch_Emodel_API:
    # This is an API with NewLayout Engine
    def __init__(self, layout_obj={}, wire_conn={},e_mdl = None,netlist = ''):
        """_summary_

        Args:
            layout_obj (dict, optional): _description_. Defaults to {}.
            wire_conn (dict, optional): _description_. Defaults to {}.
            e_mdl (_type_, optional): _description_. Defaults to None.
            netlist (str, optional): _description_. Defaults to ''.
        """
        
        
        '''

        :param layout_obj: list of all layout objects and routing objects
        :param wire_conn: a simple table for bondwires setup
        :param e_mdl: name of the selected model Loop or PEEC
        :param netlist: input netlist for LVS and Loop generation
        '''
        self.e_mdl = e_mdl
        self.pins = None
        self.layout_obj_dict = layout_obj
        self.conn_dict = {}  # key: comp name, Val: list of connecition based on the connection table input
        self.wire_dict = wire_conn  # key: wire name, Val list of data such as wire radius,
        # wire distance, number of wires, start and stop position
        # and bondwire object
        self.module = None
        self.freq = 1000  # kHz
        self.width = 0
        self.height = 0
        self.loop = []
        self.loop_dv_state_map = {}
        self.circuit = ImpedanceSolver()
        self.module_data =None# ModuleDataCOrnerStitch object for layout and footprint info
        self.hier = None
        self.trace_ori ={}
        self.mdl_type = 0 # 0:rsmdl 1:lmmdl
        # handle special objects
        self.wires = {}
        self.device_vias = {}
        # this is fixed to internal
        self.layer_island_dict = {} # Here we store all islands data for each layer in a dict
        self.rs_model = None
        self.input_netlist = netlist
        self.layout_vs_schematic = LayoutVsSchematic(self.input_netlist)
        self.hypergraph_layout = {} # a hypergraph for LVS verification purpose
        self.net_graph = nx.Graph() # graph to handle net connectivity
        # orgnaize the layout objects into different types
        self.trace_dict = {}  # Trace
        self.lead_dict = {}  # Lead
        self.device_task = {} # map the device name to there pins for later connection in the connectivity table
        self.passive_dict = {} # To handle passive such as resistor or capacitor
        self.pad_dict = {}  # Small pads (points)
        self.script_mode = "Old"
        # self-impedance and mutual-impedance handler:
        self.edge_param_map = {} # map generated component name to its geometry info
        self.mutual_edge_params = {} # map 2 components to their calculated x,y,z distances
        self.dev_conn_file = '' # A file to store in the workspace for the device connectivity setup
        self.workspace_path = ''
        self.mutual_count = 0 # mutual elements
        #To store FastHenry files
        self.fashenry_folder= ''
        
    def process_trace_orientation(self,trace_ori_file=None):
        with open(trace_ori_file, 'r') as file_data:
            for line in file_data.readlines():
                if line[0]=="#":
                    continue
                if line[0] in ["H","P","V"]: # if trace type is Horizontal , Vertical or Planar
                    line = line.strip("\r\n")
                    line = line.strip(" ")
                    info = line.split(":")
                    #print (info)
                    trace_data = info[1]
                    trace_data = trace_data.split(",")
                    for t in trace_data:
                        self.trace_ori[t] = info[0] # sort out the Horizontal , Vertical and Planar type

    def form_connection_table(self, mode=None, dev_conn=None):
        '''
        Form a connection table only once, which can be reused for multiple evaluation
        :return: update self.conn_dict
        '''

        if dev_conn == None:
            for c in self.layout_obj_dict:
                comp = self.layout_obj_dict[c]
                if isinstance(comp, Part):
                    if comp.type == 1:
                        name = comp.layout_component_id
                        table = Connection_Table(name=name, cons=comp.conn_dict, mode='command')
                        table.set_up_table_cmd()
                        self.conn_dict[name] = table.states
        else:
            for c in self.layout_obj_dict:
                comp = self.layout_obj_dict[c]
                if isinstance(comp, Part):
                    if comp.type == 1:
                        states = {}
                        name = comp.layout_component_id

                        for conns in comp.conn_dict:
                            states[conns] = dev_conn[name][list(comp.conn_dict.keys()).index(conns)]
                        self.conn_dict[name] = states
        
    def set_solver_frequency(self, frequency=1e6):
        """ 
        Args:
            frequency (_type_, optional): _description_. Defaults to 1e6.
        """
        if frequency == None:
            freq = eval(input("Frequency for the extraction in kHz:"))
            self.freq = float(freq)
        else:
            self.freq = frequency

    def set_layer_stack(self, layer_stack=None):
        """
        Setter for layer stack object

        Args:
            layer_stack (LayerStack): A layerstack object. Defaults to None.
        """
        if layer_stack == None:
            print ("No layer_stack input, the tool will use single layer for extraction")
        else:
            self.layer_stack = layer_stack

        # TODO: Future student need to redefine layerstack to handle special case such as soldering.
        # For now, remove the 'Si' layer type so that electrical would work correctly (fiding z locs)
        
            


    def get_z_loc(self,layer_id=0):
        '''
        For each island given a layer_id information, get the z location
        
        Args:
            layer_id: an integer for the layout z location

        Returns: z location for the layer

        '''
        all_layer_info = self.layer_stack.all_layers_info
        layer = all_layer_info[layer_id]
        return int(layer.z_level*1000) # um -- layout min size
        
    def get_thick(self,layer_id):
        """
        Using layer_id to get the layer thickness from layer_stack
        
        Args:
            layer_id (_type_): _description_

        Returns:
            _type_: _description_
        """
        all_layer_info = self.layer_stack.all_layers_info
        layer = all_layer_info[layer_id]
        return int(layer.thick*1000) # um -- layout min size

    def get_device_layer_id(self):
        all_layer_info = self.layer_stack.all_layers_info
        for layer_id in all_layer_info:
            layer = all_layer_info[layer_id]
            if layer.e_type == "D":
                return layer_id
        return None

    def load_rs_model(self, mdl_file):
        extension = os.path.splitext(mdl_file)[1]
        print ("extension",extension)
        if extension == '.rsmdl':
            self.mdl_type = 0
        elif extension == '.lmmdl':
            self.mdl_type = 1
        self.rs_model = load_mdl(file=mdl_file)
    
    def print_and_debug_layout_objects_locations(self):
        """
        After the layout is converted, run this to verify see the trace, bondwire-pad locations to verify
        
        """
        print("BEGIN component debugger, print out all traces and components")
        for trace_name in self.e_traces:
            obj = self.e_traces[trace_name]
            print("T--{}--x:{}--y:{}--w:{}--h:{}--z:{}--dz:{}".format(trace_name,
                                                          obj.rect.left,
                                                          obj.rect.bottom,
                                                          obj.rect.width,
                                                          obj.rect.height,
                                                          obj.z,
                                                          obj.dz))
        for sh_name in self.e_sheets:
            obj = self.e_sheets[sh_name]
            print("Net--{}--x:{}--y:{}--z:{}--dz:{}".format(sh_name,
                                                          obj.rect.left,
                                                          obj.rect.bottom,
                                                          obj.z,
                                                          obj.dz))
        
    
    def convert_layout_to_electrical_objects(self, islands = None,feature_map = None):
        """
        This function was originally used to convert the 2D objects from CornerStitch to 3D objects for electrical evaluation.
        All of the connectivity has been done through layer_based and 2D.
        Note1: A feature_map has been added for 3D objects ... In the feature, this function should use the feature_map only.
        Note2: All of the dimensions are converted to um and converted to integer based system for more robust calculation 
        Args:
            islands (_type_, optional): _description_. Defaults to None. # 2D map for layout hierachy
            feature_map (_type_, optional): _description_. Defaults to None. # 3D map between feature name and objects (unit in mm)
        """
        # Loop through all 2D objects in the ilsands to get the traces 
        for isl in islands:
            isl_dir = isl.direction
            for trace in isl.elements: # get all trace in isl
                name = trace[5]
                if not('C' in name[0] or 'R' in name[0]): 
                    z_id = int(name.split(".")[1])
                    trace_feature = feature_map[name] # get the feature map to double check
                    z_feature = int(trace_feature.z*1000)
                    x_feature = int(trace_feature.x*1000)
                    y_feature = int(trace_feature.y*1000)
                    width = int(trace_feature.width*1000)
                    height = int(trace_feature.length*1000)
                    dz = int(trace_feature.height*1000) # in the feature, height is dz careful for confusion
                    # although everything is supposedly integer, we should make sure one more time.
                    new_rect = Rect(top=(y_feature + height)
                                    , bottom=y_feature, left=x_feature, right=(x_feature + width))
                    p = E_plate(rect=new_rect, z=z_feature, dz=dz,z_id = z_id)
                    p.group_id=isl.name
                    p.name=trace[5]
                    self.e_traces[p.name] = p
                    trace_dz = dz
                    trace_z = z_feature
                else:
                    # ToDo: Handle the capacitor and resistor here, they are included in the trace list because they share the same hierarchy. 
                    # In the case of the capacitor, we should let the user to define the loop between the two pins
                    # At this moment these objects are ignored from feature_map. -- Future students should find a better way for this
                    x,y,w,h = trace[1:5]
                    if 'C' in name: # THIS HANDLE THE DECOUPLING CAP CASE ONLY
                        for m in self.loop:
                            if name in m:
                                while '(' in m or ')' in m:
                                    m = m.replace('(','')
                                    m = m.replace(')','') 
                                     
                                m_s = m
                                pin1,pin2 = m_s.split(',')
                                
                                net1 = "B_{}".format(pin1)
                                net2 = "B_{}".format(pin2) 
                                # We create 2 pins that connected to the trace at .left,.right,.top,or .bot location of the cap
                                # Assume that we only have .top .bot or .left .right scenario for now
                                if '.top' in m and '.bot' in m:     # Need to mannualy adding the gap for the measurement case validation, dont know where is capacitor connected
                                    rect1 = Rect(top=y +h + 500, bottom=y +h, left=x, right=x + w)
                                    sh1 = Sheet(rect=rect1, net_name=net1, net_type='internal', n=(0,0,1), z= trace_z + trace_dz) # ASSUME ON SAME LEVEL WITH TRACE
                                    rect2 = Rect(top=y, bottom=y-500, left=x, right=x + w)
                                    sh2 = Sheet(rect=rect2, net_name=net2, net_type='internal', n=(0,0,1), z= trace_z + trace_dz) # ASSUME ON SAME LEVEL WITH TRACE
                                if '.left' in m and '.right' in m:    
                                    rect1 = Rect(top=(y +h), bottom=y, left=x-4000, right=x)
                                    sh1 = Sheet(rect=rect1, net_name=net1, net_type='internal', n=(0,0,1), z= trace_z + trace_dz) # ASSUME ON SAME LEVEL WITH TRACE
                                    rect2 = Rect(top=(y +h), bottom=y, left=x+w, right=x + w+4000)
                                    sh2 = Sheet(rect=rect2, net_name=net2, net_type='internal', n=(0,0,1), z= trace_z + trace_dz) # ASSUME ON SAME LEVEL WITH TRACE
                                self.e_sheets[net1] = sh1
                                self.e_sheets[net2] = sh2
                                # We have to add special pins B_C*.top and B_C*.bot     
                    # ToDo: Need a method to create simple pins for the capacitor, the macro script doesnt handle capacitor smartly
                    # Might have to be the task for Future Students
                    
            for comp in isl.child: # get all components in isl
                name = comp[5] # get the comp name from layout script
                comp_feature = feature_map[name]
                x_feature, y_feature,z_feature = [int(dim*1000) for dim in [comp_feature.x,comp_feature.y,comp_feature.z]]
                height = int(comp_feature.length*1000)
                width = int(comp_feature.width*1000)
                thickness = int(comp_feature.height*1000)
                N_v = (0,0,1) if isl_dir == 'Z+' else (0,0,-1) # Define the face vector of the sheet for sheet_z calculation
                obj = self.layout_obj_dict[name] # Get object type based on the name
                type = name[0]
                z_id = obj.layer_id
                if isinstance(z_id,str):
                    if "_" in z_id:
                        z_id = int(z_id[0:-1])
                    else:
                        z_id = int(z_id)
                if isinstance(obj, RoutingPath):  # If this is a routing object Trace or Bondwire "Pad"
                    # reuse the rect info and create a sheet
                    if type == 'B': # Check for all bondwire land paths
                        # Create a bounding box of 10um around the center point sent from layout
                        new_rect = Rect(top=y_feature + 10, bottom=y_feature - 10, left=x_feature -10, right=x_feature +10)
                        pin = Sheet(rect=new_rect, net_name=name, net_type='internal', n=N_v, z=z_feature)
                        pin.parent_name = isl.name
                        self.e_sheets[name] = pin 
                elif isinstance(obj, Part):
                    z_part= z_feature + thickness if sum(N_v) == -1 else z_feature # This is for upward and downward only
                    
                    # handle 'S' layer for soldering material. If this appears, move the component z up or down to touch the trace
                    # Check 'S'
                    layer_obj = self.layer_stack.all_layers_info[z_id]
                    if sum(N_v) == 1: # upward
                        if layer_obj.name[0] == 'S': # Need to define this is manual # Elegant way is to detect soldering material in mat-lib
                            z_part = int( z_part - layer_obj.thick *1000) #  remove the solder thickness                   
                    elif sum(N_v)== -1: # doward
                        if layer_obj.name[0] == 'S': # Need to define this is manual # Elegant way is to detect soldering material in mat-lib
                            z_part = int( z_part + layer_obj.thick *1000) #  remove the solder thickness                   
                    if obj.type == 0:  # Leads or Vias
                        if name in self.src_sink_dir:
                            self.src_sink_dir[name] = isl_dir
                        if type == 'L':
                            new_rect = Rect(top=(y_feature + height), bottom=y_feature, left=x_feature, right=(x_feature + width))
                            pin = Sheet(rect=new_rect, net_name=name, net_type='external', n=N_v, z=z_part)
                        if type == 'V': # Handling Vias type # No dz #
                            new_rect = Rect(top=(y_feature + height), bottom=y_feature, left=x_feature, right=(x_feature + width))
                            pin = self.handle_vias_from_layout_script(inputs = [obj, new_rect, name, N_v, z_part ] )                           
                        pin.parent_name = isl.name
                        self.e_sheets[name] = pin
                    elif obj.type == 1:  # Device type
                        dev_name = obj.layout_component_id 
                        if "MOS" in obj.name:
                            spc_type = 'MOSFET'
                        elif "DIODE" in obj.name:
                            spc_type = 'DIODE' 
                        if self.script_mode == "Old":
                            self.handle_comp_pins_old_script(inputs = [obj, dev_name, isl_dir, x_feature, y_feature, z_id,spc_type,N_v,isl])
                        elif self.script_mode == 'New':
                            self.handle_comp_pins_new_script(inputs = [obj, dev_name,x_feature,y_feature, width, height, z_part, N_v,isl])    
    
    def handle_vias_from_layout_script(self, inputs=[]):
        """_summary_

        Args:
            inputs (list, optional): _description_. Defaults to [].
        """
        obj, new_rect, name, N_v, z_part  = inputs 
        via_name,layer_id = name.split(".")
        """if '_' in layer_id:
            layer_id = layer_id.strip('_')    
        z_via = self.get_z_loc(int(layer_id))"""
        pin = Sheet(rect=new_rect, net_name=name, net_type='internal', n=N_v, z=z_part)
        if not(via_name in self.via_dict): # Collect the via_name to the table
            self.via_dict[via_name] = []
        if len(self.via_dict[via_name]) < 2:# cannot find all connections
            self.via_dict[via_name].append(pin) # does not need this anymore. double check
        pin.via_type = obj.via_type
        return pin
    def handle_comp_pins_new_script(self,inputs=[]):
        """_summary_
        This is for the newest script from layout engine. Here, the layout script autogenerate the pins for the device connection.
        This ensures the wires to be orogonally connected to the device/pins. 
        The component will be generated later in the device task list 
        Args:
            inputs (list): This maps the variable from convert_layout_to_electrical_objects(). Defaults to [].
        """
        obj, dev_name,x_feature,y_feature, width, height, z_feature, N_v,isl = inputs
        dev_pins = {}  # all device pins
        net_to_connect = {} # Flag each net with 0: no sheet is creted, 1: a sheet is created
        for pin_name in obj.pin_locs: 
            # We only store the net info here and map them back to the bondwire pins later
            # Then remove these bondwire pins and replaced with the device pins names
            net_name = dev_name + '_' + pin_name
            if obj.material_id in ['SiC']: # Add more vertical device to this list to handle them 
                # We have to handle the Drain pin here cause it is a vertical device
                # Now the Device_Drain will be same with the device z
                if 'Drain' in net_name:
                    new_rect = Rect(top=(y_feature + height), bottom=y_feature, left=x_feature, right=(x_feature + width))
                    pin = Sheet(rect=new_rect, net_name=net_name, net_type='external', n=N_v, z=z_feature)
                    pin.parent_name = isl.name
                    self.e_sheets[net_name] = pin
                    dev_pins[net_name]= pin
                    net_to_connect[net_name] = 1
                else: # other pins
                    net_to_connect[net_name] = 0
            else: # Connectivity must be made through Via or Bondwires, so we handle them later
                net_to_connect[net_name] = 0
        self.device_task[dev_name] = [net_to_connect,obj] # Store the tasks in here so we know which dev_pin to update
        
    def handle_comp_pins_old_script(self, inputs = []):
        """_summary_
        This function handle the device component for the old script.
        It will take the pins information defined by user and create a PAD location at the middle of the Pin.
        THese PADs are virtually connected depending on the state of the device. 
        In the old script, the Component is created first because all of the pins names and pins objects are generated. 
        
        Args:
            inpus (list): This maps the variable from convert_layout_to_electrical_objects(). Defaults to [].
        
        """
        dev_pins = {}
        dev_para = {}
        obj, dev_name, isl_dir, x, y, z_id,spc_type,N_v,isl = inputs
        for pin_name in obj.pin_locs:
            net_name = dev_name + '_' + pin_name
            locs = obj.pin_locs[pin_name]
            px, py, pwidth, pheight, side = locs
            if side == 'B':  # if the pin on the bottom side of the device
                z = int(self.get_z_loc(z_id))
            if isl_dir == 'Z+':
                if side == 'T':  # if the pin on the top side of the device
                    z = int(self.get_z_loc(z_id) + obj.thickness*1000)
            elif isl_dir == 'Z-': 
                if side == 'T':  # if the pin on the bottom side of the device
                    z = int(self.get_z_loc(z_id) - obj.thickness*1000)
                
            top = y + int((py + pheight) * 1000)
            bot = y + int(py *1000)
            left = x + int(px *1000)
            right = x + int((px + pwidth)*1000)

            rect = Rect(top=top, bottom=bot, left=left, right=right)
            pin = Sheet(rect=rect, net_name=net_name, z=z,n=N_v)
            pin.parent_name = isl.name
            self.e_sheets[net_name] = pin
            #self.net_to_sheet[net_name] = pin
            dev_pins[net_name]= pin
        dev_conn_list = [] # Init this to blank, dynamically change this list depending on the list under analysis
        comp = EComp(inst_name =dev_name, sheet=dev_pins, connections=dev_conn_list, val=dev_para,spc_type=spc_type)
        comp.conn_order = obj.conn_dict
        self.e_devices[dev_name] = comp  # Update the component
        self.device_task[dev_name] = [] # make this a blank so we can connect the wires in old script mode
    
    def setup_layout_objects(self,module_data = None,feature_map = None):
        """_summary_
        From the 2D flat layout data we form the circui hierarchy. The 3D components and info are collectd from the feature_map
        This form the basic API between the layout data and electrical objects. 
        
        Args:
            module_data (_type_, optional): 2D-layer-based hierachical layout data. Defaults to None.
            feature_map (_type_, optional): 3D dimensions for most objects. Defaults to None.
        """
        # get all layer IDs
        layer_ids = list(module_data.islands.keys())
        
        # get footprint
        footprints = module_data.footprint
        
        # get per layer width and height
        self.width = {k: footprints[k][0] for k in layer_ids }
        self.height = {k: footprints[k][1] for k in layer_ids }
        
        
        # init lists for parasitic model objects
        self.e_traces = {}  # dictionary of electrical components
        self.e_sheets = {}  # dictionary of sheets for connector presentaion
        self.e_devices = {}   # dictionary of all components, initially, all of the component edges will be disconnected 
        self.via_dict = {} # a dictionary to maintain via connecitons
        self.wires  = {}
        self.device_vias ={}
        # convert the layout info to electrical objects per layer
        # get the measure name
        self.src_sink_dir ={}
        # NEED TO HANDLE THE SOURCE SINK AND MEASURE LATER
        #for m in self.measure:
        #    self.src_sink_dir[m.source] = 'Z+'
        #    self.src_sink_dir[m.sink] = 'Z+'
        mode = '3d' if len(layer_ids)>1 else '2d'  
        for  l_key in layer_ids:
            island_data = module_data.islands[l_key]
            self.convert_layout_to_electrical_objects(islands=island_data,feature_map = feature_map)
        # handle bondwire group 
        self.handle_components_connectivity()
    # TEMPORARY CODE ONLY DONT MERGE TO MAIN ...
    def eval_trace_trace_cap(self,tc1,tc2,iso_thick=0, mode = 1 ,epsilon = 8.854*1e-12 ): # TODO: MOVE THIS TO PARASITIC EQUATION
        """Eval trace to trace capacitance for each trace is a rectangular object from island

        Args:
            tc1 (list): Trace data 1
            tc2 (list): Trace data 2
            iso_thick (int): isolation thickness
            mode (int): 0 - 2D trace-trace, 1- 3D trace-trace
            epsilon (_type_, optional): _description_. Defaults to 8.854*1e-12.

        Returns:
            _type_: trace-trace capacitance
        """        
        '''
        I used epsilon of air for now, replace with your material
        '''
        l1,b1,w1,h1 = tc1[1:5]
        l2,b2,w2,h2 = tc2[1:5] 
        overlap = not(l1+w1 <= l2 or l1 >= l2+w2 or b1>=b2+h2 or b2>=b1+h1)
        if mode ==0: # the equation used here assume that 2 plae has same area, we need to tweak it a litle
            # first we find if S which is the trace-trace distance horizontally or veritcally
            if not(l1+w1 <= l2 or l1 >= l2+w2) and (b1>=b2+h2 or b2>=b1+h1): # H over lap but not V
                S = (b1 - b2 - h2 if b2<b1 else b2-b1-h1)
                w = (h1 if h1<=h2 else h2)
            elif (l1+w1 <= l2 or l1 >= l2+w2) and not(b1>=b2+h2 or b2>=b1+h1): # V over lap but not H
                S = (l1 - l2 - w2 if l2<l1 else l2-l1-w1)
                w = (w1 if w1<=w2 else w2)
            else:
                return -1
            if S == 0: # means these 2 are sharing edge
                return -1
            cap = epsilon/np.pi*(np.log(1+2*w/S))
            return cap
        elif mode ==1:
            if overlap:
                # both are in um
                ov_width = abs(w2-w1)
                ov_height = abs(h2-h1)
                ov_area = ov_width*1e-6*ov_height*1e-6
                cap = epsilon*ov_area/(iso_thick*1e-6) # in Fahad            
            else:
                cap = -1 # for no overlap
            return cap
    
    def process_and_select_best_model(self):
        """Run a current direciton analysis. Check if this Loop model is  more suitable for this structure than PEEC. 

        Returns:
            _type_: 'PEEC' / 'Loop-based'
        """
        
        return 'PEEC'
    
    def eval_trace_ground_cap(self,tc,iso_thick,epsilon = 8.854*1e-12):
        print ("to be implemented later")
        
        
    def eval_cap_3d(self,islands,iso_id = [3]): # Need to figure out this list of iso_id in the future
        layer_isl_dict = {}
        # First we get all island layer and assume we know the isolation layer
        for isl in islands:
            layer_id = int(isl.name.split('.')[-1])
            if layer_id in layer_isl_dict:
                layer_isl_dict[layer_id]+=isl.elements # get traces object only
            else:
                layer_isl_dict[layer_id] = isl.elements # first create the list 
        input("Begin cap extraction, press any button to continue ...")        
        
        # First eval the mutual-cap on each layer
        
        for layer_id in layer_isl_dict:
            cap_table = {} # it is tc1-tc2 if case 2, else tc-grd if case 1
            trace_list = layer_isl_dict[layer_id] # get each trace list
            for tc1 in trace_list:
                tc1_name = tc1[5]
                for tc2 in trace_list:
                    tc2_name = tc2[5]
                    if tc1_name!=tc2_name:
                        if not((tc1_name,tc2_name) in cap_table or (tc2_name,tc1_name) in cap_table):
                            cap = self.eval_trace_trace_cap(tc1,tc2,mode=0) # mode 1 for 3d trace-trace
                            cap_table[(tc1_name,tc2_name)] = cap
                            cap_table[(tc2_name,tc1_name)] = -1 # Here we dont need to store this value again, but marked as calculated
            print("Mutual cap among trace ilands on same layer")
            print("Start priting for layer_id: {}".format(layer_id))
            for trace_pair in cap_table: # might have some overlaping
                if not(cap_table[trace_pair] == -1 or cap_table[trace_pair] == 0): # ignor non-overlap cases
                    line = "Cap value between {} and {} is {} F".format(trace_pair[0],trace_pair[1],cap_table[trace_pair])
                    print(line)
        
        
        # Eval trace-trace in 3d
        all_layer_pair = []
        all_layer_pair_to_thick = {}
        layer_pair_to_cap_table = {} 
        
        for iso in iso_id:
            iso_thick = self.get_thick(iso) # To compute capacitance
            all_layer_pair.append([iso-1,iso+1])
            all_layer_pair_to_thick[(iso-1,iso+1)] = iso_thick
        for layer_pair in all_layer_pair:
            cap_table = {}
            layer_1 = layer_pair[0]
            layer_2 = layer_pair[1]
            is_thick = all_layer_pair_to_thick[(layer_1,layer_2)]
            trace_list_1, trace_list_2 = [[],[]]
            if layer_1 in layer_isl_dict:
                trace_list_1 = layer_isl_dict[layer_1]    
            if layer_2 in layer_isl_dict:
                trace_list_2 = layer_isl_dict[layer_2]
            # Case 1: Only one trace_list exist, then this tracelist has capacitance to ground --> might need to specify ground layer
            # Case 2: trace list 1 and trace_list 2 both exist
            if trace_list_1==[] or trace_list_2 ==[]:
                trace_list = [tl for tl in [trace_list_1,trace_list_2] if tl!=[]]
                trace_list = trace_list[0]
                # find cap to ground here...
            else: # if trace_list_1 and trace_list_2 both exist
                # eval 3d mode
                for tc1 in trace_list_1:
                    tc1_name = tc1[5]
                    for tc2 in trace_list_2:
                        tc2_name = tc2[5]
                        if not((tc1_name,tc2_name) in cap_table or (tc2_name,tc1_name) in cap_table):
                            cap = self.eval_trace_trace_cap(tc1,tc2,iso_thick,mode=1) # mode 1 for 3d trace-trace
                            cap_table[(tc1_name,tc2_name)] = cap
                            cap_table[(tc2_name,tc1_name)] = -1 # Here we dont need to store this value again, but marked as calculated
                
                            
            layer_pair_to_cap_table[(layer_1,layer_2)] = cap_table
        # I print all the cap here, please check
        for layer_pair in layer_pair_to_cap_table:
            print("Begin printing cap values between layer {} and layer {}".format(layer_pair[0],layer_pair[1]))
            cap_table = layer_pair_to_cap_table[layer_pair]
            for trace_pair in cap_table: # might have some overlaping
                if not(cap_table[trace_pair] == -1 or cap_table[trace_pair] == 0): # ignor non-overlap cases
                    line = "Cap value between {} and {} is {} F".format(trace_pair[0],trace_pair[1],cap_table[trace_pair])
                    print(line)
        input("End cap extraction, press any button to continue ...") 
        print("end")       


    def generate_layout_lvs(self):
        hypergraph = {}
        self.net_graph = nx.Graph()
        # We connect all of the wires and via first
        def replace_dash_to_dot(net): # function in function  :D
            net = net.replace("_",".") if 'D' in net else net
            return net

        for w in self.wires:
            wire_obj = self.wires[w]
            # convert the "_" in layout script to "." in netlist input
            net1 = replace_dash_to_dot(wire_obj.start_net)
            net2 = replace_dash_to_dot(wire_obj.stop_net)
            self.net_graph.add_edge(net1,net2,type='wire_connect')
        for v in self.device_vias:
            via_obj = self.device_vias[v]
            # convert the "_" in layout script to "." in netlist input
            net1 = replace_dash_to_dot(via_obj.start_net)
            net2 = replace_dash_to_dot(via_obj.stop_net)
            self.net_graph.add_edge(net1,net2,type='via_connect')
        # Next we connect the elements in same island group
        trace_isl_nets = self.hier.trace_island_nets # this is without knowing the bondwire connectivity or via connectivity
        for isl_name in trace_isl_nets: # Quite tedious, but might be useful later
            nets = trace_isl_nets[isl_name]
            for i in range(len(nets)-1):
                net1 = replace_dash_to_dot(nets[i])
                net2 = replace_dash_to_dot(nets[i+1])
                self.net_graph.add_edge(net1,net2,type='trace_nets_connect')
        # Now that we have the net_graph, perform the DFS algorithm with locked_net (copy from e_layout_versus_shematic)

        # Use depth first search to search and locked nodes
        locked_nodes = {} # group of nodes that have been grouped
        group_id = 0
        hypergraph = {}
        n = 0 
        for n1 in self.net_graph.nodes:
            if not(n1 in locked_nodes): # if not locked we check all connected nodes to it
                group_id+=1 # and increase the group id for a new node
                group_name = 'net_group_{}'.format(group_id)
                locked_nodes[n1] = 1
                if not(group_name in hypergraph): # if this is the first node of the group
                    hypergraph[group_name] = {n1:1} # init the hypergraph
            else: # move on to next node this node is locked
                continue
            for n2 in self.net_graph.nodes:
                if (n2!=n1):
                    if networkx.has_path(self.net_graph,n1,n2): # depth-first-search to check if n2 is on same group with 1
                        locked_nodes[n2] = 1 # locked it
                        hypergraph[group_name][n2] = 1 # add to the group
                        n+=1
                    else:
                        continue # if not we move on
        self.hypergraph_layout = hypergraph # Done
        # Now we can check it ?
        self.layout_vs_schematic.lvs_check(self.hypergraph_layout)

    def eval_multi_loop_impedances(self):
        """Evaluate multiloop impedance using PEEC
            Assume they all have same device state
        """
        # Apply same device states for all loop
        dev_states = list(self.loop_dv_state_map.values())[0]
        #self.setup_device_states(dev_states) 
        all_loops = []
        for loop in self.loop: 
            loop = loop.replace('(','')
            loop = loop.replace(')','')
            src,sink = loop.split(',')
            all_loops.append([loop,src,sink]) 
        self.circuit.add_loops(all_loops)
        self.circuit.init_impedance_matrix()
        self.circuit.eval_impedance_matrix(freq= 1e6)
        #self.circuit.display_inductance_results()
        result = self.circuit.map_self_idncutances_to_loop_name()
        return result 

    def single_loop_netlist_eval_half_bridge(self,dc_plus,out,dc_minus,results,sol_id = 0):
        """Still not a perfect netlist extraction, quite mannually assigning the pins for DMC2022 and dissertation
        This extraction procedure works during the DC+ to DC- extraction
        Args:
            dc_plus (_type_): DC+ pin
            out (_type_): A virtual pin for output (between the conduction path DC-DC)
            dc_minus (_type_): Dc- pin
            sol_id (int): solution index
            results (_type_): The full dictionary for circuit results
        """
        Vdc_plus = results['V({})'.format(dc_plus)]
        Vdc_minus = results['V({})'.format(dc_minus)]
        Vout = results['V({})'.format(out)]
        self.I_device_dict = {k:np.abs(results[k]) for k in results if 'VD' in k}
        # Hardcode start here
        netlist = {'LD1':0,'LS1':0,'LD2':0,'LS2':0} # We extract these at 1 time
        netlist['LD1'] = (Vdc_plus - results['V(D1_Drain)']) /self.I_device_dict['I(VD1_Drain_Source)']
        netlist['LS1'] = (results['V(D1_Source)'] - Vout) /self.I_device_dict['I(VD1_Drain_Source)']
        netlist['LD2'] = (Vout - results['V(D2_Drain)']) /self.I_device_dict['I(VD2_Drain_Source)']
        netlist['LS2'] = (results['V(D2_Source)'] - Vdc_minus) /self.I_device_dict['I(VD2_Drain_Source)']
        
        for k in netlist:
            imp_k = netlist[k]
            data = self.process_imp_data(imp_k)
            netlist[k] = data['R']+1j*data['L']
        print(self.I_device_dict)
        #res_df = pd.DataFrame.from_dict(self.I_wire_dict)
        #res_df.to_csv(self.workspace_path+'/Iwire_result{}.csv'.format(sol_id)) 
    
        res_df = pd.DataFrame.from_dict(netlist)
        res_df.to_csv(self.workspace_path+'/netlist_result{}.csv'.format(sol_id)) 

    def process_imp_data(self,impedance):
        R = np.real(impedance)
        L = np.imag(impedance)/self.circuit.s
        
        return {'R':np.abs([0]),'L':np.abs(L[0])}
    
    
    def eval_single_loop_impedances(self,sol_id = 0):
        """
        sol_id is the solution id of the layout. map it here so we can print out weird results
        """
        loops=list(self.loop_dv_state_map.keys())
        loop = loops[0]
        dev_states = self.loop_dv_state_map[loop]     
        loop = loop.replace('(','')
        loop = loop.replace(')','')
        src,sink = loop.split(',')
        self.setup_device_states(dev_states)  # TODO: GET IT BACK IN THE CODE
        # Now we check if there is a path from src to sink for this loop. 
        # If not, the user's setup is probably wrong
        # TODO: need to handle capacitance smartly in the future
        src_net = 'B_{}'.format(src)   if(src[0]  == 'C') else src
        sink_net = 'B_{}'.format(sink) if(sink[0] == 'C') else sink
        self.circuit.verbose = 1
        #self.circuit.add_component('RL5','L5',0,1e-6)
        #self.circuit.add_component('RL6','L6',0,1e-6)
        Iload = 100 # Change this for possible current density study
        self.circuit.add_indep_current_src(sink_net,src_net,Iload,'Is')
        self.circuit.add_component('Rsink',sink_net,0,1e-6)
        #self.circuit.add_component(sink_net,0,'Zsink',1e-12)
        print("frequency",self.freq,'kHz')            
        self.circuit.assign_freq(self.freq*1000)
        self.circuit.graph_to_circuit_minimization()
        self.circuit.handle_branch_current_elements()  
        self.circuit.solve_MNA()
        #res = [self.circuit.value[r] for r in self.circuit.value if 'R' in r]
        #max_res = max(res)
        #self.circuit.solve_iv(mode =2)
        results = self.circuit.results
        # Test look up these lists, can be used for future reliability study
        imp = (results['V({0})'.format(src_net)] - results['V({0})'.format(sink_net)] )/Iload
        R = np.real(imp)
        L = np.imag(imp) / self.circuit.s
        print("R: {}, L: {}".format(R,L))
        #TODO:
        self.I_device_dict = {k:np.abs(results[k]) for k in results if 'VD' in k}
        self.I_wire_dict = {k:np.abs(results[k]) for k in results if 'BW' in k}
        self.I_via_dict = {k:np.abs(results[k]) for k in results if "VC" in k or 'f2f' in k}
        #imp = 1 / results['I(Vs)']
        
        #res_df = pd.DataFrame.from_dict(self.I_wire_dict)
        #res_df.to_csv(self.workspace_path+'/Iwire_result{}.csv'.format(sol_id)) 
        self.single_loop_netlist_eval_half_bridge(dc_plus=src_net,dc_minus=sink_net,out='B6',results = self.circuit.results,sol_id =sol_id)
        return R, L 

            
        #print("Finish pseudo loop by loop evaluation")    
            
    def setup_device_states(self,dev_states):
        """Here we need to check for floating nets.
        In the case of loop setup, if the Power loop is fully connected, the Gate loop for upper and lower sides are usually floating.
        As mentioned in the PEEC book, for the RLM mode, we need to ground these Gate island or the matrix will be singular. 
        While checking for the device state, in the case of MOSFET, we can set an equivalent of the Gate pins to ground.
        Args:
            dev_states dictionary type where keys are devices' name and values are list represent pin-pin conection. 1: connected 0: disconnected
        """
        for d in self.e_devices:
            dev_obj = self.e_devices[d]
            para = dev_obj.conn_order # get the connection order
            if dev_obj.spice_type == 'MOSFET':
                rds = para[('Drain','Source')]['R'] # TODO: This must be added to the Manual
            #print("Device name {}, rdson {}".format(d,rds))
            connections = list(para.keys())
            for i in range(len(connections)):
                if dev_states[d][i] == 1: # if the user set these pins to be connected
                    # We add a 0 V voltage source between the 2 pins
                    conn_tupple = connections[i]
                    start_net = '{}_{}'.format(d,conn_tupple[0])
                    end_net = '{}_{}'.format(d,conn_tupple[1]) 
                    if conn_tupple == ('Drain','Source'): # TODO: User Manual
                        int_pin = '{}_internal'.format(d) # e.g D1_internal
                        self.circuit.add_indep_voltage_src(start_net,end_net,0,'V{}_{}_{}'
                                                            .format(d,conn_tupple[0],conn_tupple[1]))
                        #self.circuit.add_component('Rrds_{}'.format(d),int_pin,end_net,rds ) 
                    else:
                        self.circuit.add_indep_voltage_src(start_net,end_net,0,'V{}_{}_{}'
                                                            .format(d,conn_tupple[0],conn_tupple[1])) 
                else: # Grounding all gate pins for single loop
                    
                    conn_tupple = connections[i]
                    start_net = '{}_{}'.format(d,conn_tupple[0])
                    end_net = '{}_{}'.format(d,conn_tupple[1])
                    # Not the best way, attempt to ground the Gate net altogether
                    if 'Gate' in start_net:
                        self.circuit.add_component('Rgate{}'.format(d),start_net,0,1e-6)
                    if 'Gate' in end_net:
                        self.circuit.add_component('Rgate{}'.format(d),end_net,0,1e-6)

                    continue    
                    
    def start_meshing_process(self,module_data):
        # TODO: map this back to main code
        # Combine all islands group for all layer
        islands = []
        
        for isl_group in list(module_data[0].islands.values()):
            islands.append(isl_group)
        # Mesh for PEEC to initialize, if loop model is used we can apply the reduction later
        #self.form_initial_trace_mesh()
        # Generate a circuit from the given mesh
        #self.generate_circuit_from_trace_mesh()
        
        if self.e_mdl == "PowerSynthPEEC" or self.e_mdl == "FastHenry": # Shared layout info convertion 
            self.emesh = EMesh_CS(islands=islands,hier_E=self.hier, freq=self.freq, mdl=self.rs_model,mdl_type=self.mdl_type,layer_stack = self.layer_stack,measure =None)
            self.emesh.trace_ori =self.trace_ori # Update the trace orientation if given
            if self.trace_ori == {}:
                self.emesh.mesh_init(mode =0)
            else:
                self.emesh.mesh_init(mode =1)
        # Need to redefine the loop from any layout structure 
        elif "Loop" in self.e_mdl:
            # Call loop finder here
            self.emesh = LayoutLoopInterface(islands=islands,hier_E = self.hier, freq =self.freq, layer_stack =self.layer_stack)
            self.emesh.check_number_of_electrical_layer() # Check number of routing layers for netlist output simplication
            self.emesh.ori_map =self.trace_ori # Update the trace orientation if given
            #print("define current directions")
            self.emesh.form_initial_trace_mesh()
            # 
            self.emesh.form_graph()
            #print("find path")
            #TODO: for measure in self.mesures 
            #Assume 1 measure now
            src = self.measure[0].source
            sink = self.measure[0].sink
            self.emesh.find_all_paths(src=src,sink = sink)
            self.emesh.form_bundles()
            #self.emesh.plot()
            #print("define bundle")
            #print("solve loops model separatedly")
            # = time.time()
            #print("bundles eval time", time.time() - s, 's')
            #self.e_mdl = 'Loop-PEEC-compare'
            debug = False
            if self.e_mdl == "Loop":
                s = time.time()

                self.emesh.solve_all_bundles()
                print("bundles eval time", time.time() - s, 's')
                if debug:
                    #self.emesh.solve_all_bundles() # solve and save original trace data to net_graph

                    s = time.time()
                    self.emesh.build_PEEC_graph() # build PEEC from net_graph
                    print("Dense Matrix eval time", time.time() - s, 's')
                    #self.emesh.solve_bundle_PEEC()



            print("graph constraction and combined")
            #self.emesh.graph_to_circuit_transfomation()
            print("solve MNA")
        

    def generate_circuit_from_trace_mesh(self,):
        '''
        From the initial generated mesh, this function init the R and L elements and collect their geometrical data. 
        '''
        self.circuit = ImpedanceSolver()
        self.edge_param_map = {}
        self.mutual_edge_params = {}
        edge_count = 1 # start at 1 for the naming process
        edge_name_comp_map = {}
        self.mutual_count = 0
        for layer_id in self.layer_id_to_lmesh:
            mesh_table_obj = self.layer_id_to_lmesh[layer_id]
            edge_table = mesh_table_obj.layer_mesh.edge_table # get the edge_table for quick access
            node_table = mesh_table_obj.layer_mesh.node_table # get the node_table for quick access
            for e in edge_table:
                comp_name = 'Z{}'.format(edge_count)
                Rcomp_name = 'R{}'.format(edge_count)
                Lcomp_name = 'L{}'.format(edge_count)
                edge_name_comp_map[e] = comp_name
                # for each edge, get the node_name from where we can get the node_obj
                node1 = node_table[e[0]]
                node2 = node_table[e[1]]
                node12_int = 'int_{}_{}'.format(e[0],e[1])
                    
                self.circuit.add_component(name= Rcomp_name, pnode=node1.net_name,nnode = node12_int,val = 1e-6)
                self.circuit.add_component(name= Lcomp_name, pnode=node12_int,nnode = node2.net_name,val = 1e-12j)
                
                edge_count+=1
                edge_data = edge_table[e]
                dim = edge_data[0]
                # Ignore small pieces and ease out the mutual computation
                if dim[2] == dim[3] and dim [2] <= 100:
                    continue# posiible corner piece:
                if edge_data[2] == 0 and dim[2] <= 200:
                    continue
                if edge_data[2] == 1 and dim[3] <= 200:
                    continue
                self.edge_param_map[comp_name] = {'dimension':edge_data[0],\
                                                    'edge_type':edge_data[1],\
                                                    'orientation':edge_data[2],\
                                                    'z_level': self.get_z_loc(layer_id),
                                                    'thickness':self.get_thick(layer_id)} # for 3D

        pair_map ={} # just to keep track of which mutual pair we havent check.
        keys = list(self.edge_param_map.keys())
        for c1 in keys:
            c1_data = self.edge_param_map[c1]
            ori1 = c1_data['orientation']
            for c2 in keys:
                c2_data = self.edge_param_map[c2]
                ori2 = c2_data['orientation']
                pair_map[c2] = c1 # means we checked this pair.
                
                if c1==c2:
                    continue
                if pair_map[c1] == c2:
                    continue

                if ori1 != ori2:
                    continue # we dont care about trace pieces in parallel.

                # NEED TO BEWARE OF THE RELATIVE LOCATION IN THE EQUATIONS
                # For 2 pieces, we need to determine which one is closer to the coordinate.
                # Then the first piece is fixed, 2nd piece moves around it

                key = (c1,c2) # create a key first
                c1_dim = c1_data['dimension']
                c2_dim = c2_data['dimension']
                if ori1 == 0: # 2 horizontal pieces 
                    # First we have to determine the fixed piece, for horizontal that is the lower one
                    if c1_dim[1] < c2_dim[1]:  # C1 is base
                        w1 = c1_dim[3]
                        l1 = c1_dim[2]
                        w2 = c2_dim[3]
                        l2 = c2_dim[2]
                        E = c2_dim[1]- c1_dim[1]
                        l3 = c2_dim[0]-c1_dim[0]
                        dz = c2_data['z_level']-c1_data['z_level']

                    else: # C2 is base
                        w2 = c1_dim[3]
                        l2 = c1_dim[2]
                        w1 = c2_dim[3]
                        l1 = c2_dim[2]
                        E = c1_dim[1] - c2_dim[1]
                        l3 = c1_dim[0] - c2_dim[0]
                        dz = c1_data['z_level']-c2_data['z_level']

                elif ori1 ==1: # 2 vertical pieces
                    if c1_dim[0] < c2_dim[0]: # C1 is base
                        w1 = c1_dim[2]
                        l1 = c1_dim[3]
                        w2 = c2_dim[2]
                        l2 = c2_dim[3]
                        E = c2_dim[0] - c1_dim[0]
                        l3 = c2_dim[1]-c1_dim[1]
                        dz = c2_data['z_level']-c1_data['z_level']

                    else: # C2 is base
                        w2 = c1_dim[2]
                        l2 = c1_dim[3]
                        w1 = c2_dim[2]
                        l1 = c2_dim[3]
                        E = c1_dim[0] - c2_dim[0]
                        l3 = c1_dim[1]-c2_dim[1]
                        dz = c1_data['z_level']-c2_data['z_level']

                t1 = c1_data['thickness']
                t2 = c2_data['thickness']
                # Note: E, l3 and dz(p) can be negative. check my thesis (qmle)

                self.mutual_edge_params[key] = {'w1':w1,'l1':l1,'t1':t1,'w2':w2,'l2':l2,'t2':t2,'E':E,'l3':l3,'p':dz} 

    def add_wires_to_circuit(self):                     
        """
        Once the wires are added, the circuit should contain all the device pins' nets
        This function loop through all wires objects in the layout
        Update their parasitic R, L and M
        Finally add each wire Z_Bwi to the ImpedanceSolver.
        """    
        for w_group in self.wires:
            wire_obj = self.wires[w_group]
            start_net = wire_obj.start_net
            stop_net = wire_obj.stop_net
            #if not(wire_obj.inst_name in ['BW1','BW3''BW5''BW7']):
            #    continue
            if 'Gate' in start_net or 'Gate' in stop_net:
                continue # avoid gate for floating net testing

            wire_obj.update_wires_parasitic()
            
            
            for w in wire_obj.imp_map:
                self.circuit.add_z_component(w,start_net,stop_net,wire_obj.imp_map[w])
                #self.circuit.add_component(w,start_net,stop_net,wire_obj.imp_map[w])
            
            for m in wire_obj.mutual_map:
                imp1, imp2 = m
                imp1 = 'L' + imp1.strip('Z')
                imp2 = 'L' + imp2.strip('Z')
                name = 'M{}'.format(self.mutual_count)
                self.circuit.add_mutual_term(name,imp1,imp2,wire_obj.mutual_map[m])
                self.mutual_count += 1
                
    def add_vias_to_circuit(self):
        for via_name in self.via_dict:
            if via_name in self.device_vias:
                via_obj = self.device_vias[via_name]
                via_obj.update_via_parasitics()
                start_net = via_obj.start_net
                stop_net = via_obj.stop_net
            else:
                pin1,pin2 = self.via_dict[via_name]
                start_net = pin1.net
                stop_net = pin2.net
                via_obj = EVia(start = pin1, stop = pin2)
                via_obj.inst_name = via_name + '_f2f'
                via_obj.update_via_parasitics()
                
            for v in via_obj.imp_map:
                self.circuit.add_z_component(v,start_net,stop_net,via_obj.imp_map[v])   # add single via for now, but support array in the future
                  
    def eval_and_update_trace_RL_analytical(self):
        """This function get the edge-param_map variable which is built after the impedance solver is made
        edge-param maps the auto-generated edge name to their w,l and t value.
        This function will efficienty evaluate the w,l,t matrix and update the branch (edge) componentn'value in the solver
        """
        # Need to add flag here to use RS model/ normal equations
        mat = []
        name_list = [] # Have to add this for this function to work correctly accross different Python version
        # dictionary objects are not ordered < Python3.7 
        for imp_name in self.edge_param_map:
            data = self.edge_param_map[imp_name]
            dim = data['dimension']
            ori = data['orientation']
            thickness = data['thickness']
            if ori == 0:
                trace_width = dim[3]  
                trace_len = dim[2]  
            else: #1 
                trace_width = dim[2]  
                trace_len = dim[3]
            #if trace_len < min_len:
            #    trace_len = min_len # Set the system min len to 500 to avoid numerical unstability 
            

            mat.append([trace_width,trace_len,thickness])
            name_list.append(imp_name) # making sure the dictionary is ordered    
        # This take a bit for the first compilation using JIT then it should be fast.
        # PEEC
        # Incorporate some parasitic resistance equatios for cases where the width << length
        # Detect if 3D then use the analytical equations
        # Otherwise for the cases where the traces are weird use RS-model
        
        self.rs_model = load_file('/nethome/qmle/RS_Build/Model/modle_rerun_journal_again.rsmdl')
        self.rs_model = None
        RL_mat_theory = self_imp_py_mat(input_mat = mat) # trace by default
        #print(min_len)
        if self.rs_model == None:
            RL_mat = self_imp_py_mat(input_mat = mat) # trace by default
            #L_mat = [ trace_inductance(m[0]/1000,m[1]/1000)*1e-9 for m in mat]
        else: 
            np_mat = np.array(mat)
            RL_mat = unpack_and_eval_RL_Krigg(f = self.freq*1e3,w = np_mat[:,0]/1e3, l = np_mat[:,1]/1e3,mdl = self.rs_model) # PS 1.9 and before.
        # need to do this more efficiently 
        wrong_case = []
        print('num_element',len(name_list))
        for i in range(len(name_list)): 
            R_t, L_t = RL_mat_theory[i]
            #R, L =RL_mat[i]
            R = R_t
            L = L_t

            #R = R_t # This theoretical R value is more stable
            #L = L_t
            if L>L_t: # means numerical error has occured
                wrong_case.append([mat[i][0],mat[i][1],L_t-L])
                L = L_t*0.8
            # Handle weird mesh 
            if R <=0  or R_t <=0: # IF this happens, we need to add minimum value
                #print('response surface numerical error')
                R = 1e-6
            
            name = name_list[i]
            name = name.strip('Z')
            R_name = 'R'+name
            L_name  = 'L' +name
            self.circuit.value[R_name] = R 
            self.circuit.value[L_name] = 1j*L
        debug= False
        if debug:
            if wrong_case!=[]:
                print(" + error: {}%".format(len(wrong_case)/len(name_list)*100))
                df = pd.DataFrame(wrong_case)
                df.to_csv(self.workspace_path +'/need_to_double_check.csv')
                print("check numerical err")
            dump_all_rl = False
            if dump_all_rl:
                df = pd.DataFrame(RL_mat)
                df.to_csv(self.workspace_path +'/all_RL_values_rs.csv')
                df = pd.DataFrame(RL_mat_theory)
                df.to_csv(self.workspace_path +'/all_RL_theoretical_values_rs.csv')
                df2 = pd.DataFrame.from_dict(self.edge_param_map)
                df2.to_csv(self.workspace_path +'/edge_name_param_map.csv')
            
    def eval_and_update_trace_M_analytical(self):
        """This function evalutes the Mutual inductance among parallel traces mostly used for PEEC.
        """
        # bunch of list objects to make sure we collect everything in correct ordered. 
        # the dictionary behaviour is different between Python 2x and 3x
        m_mat = []
        m_names = []
        m_pairs = []
        
        for m_pair in self.mutual_edge_params:
            di = self.mutual_edge_params[m_pair]
            val_list = [ di[k] for k in ['w1','l1','t1','w2','l2','t2','l3',
                                         'p','E']] # Note: for python > 3.7 probably do not need to do this.
                                                     # This is to make sure the dictionary object is ordered   
            m_mat.append(val_list)
            m_pairs.append(m_pair)
            m_comp = "M{}".format(self.mutual_count) # Component name in circuit
            m_names.append(m_comp)
            self.mutual_count+=1
            
        m_mat = np.array( m_mat, dtype = 'int')
        #print("JIT compilation for a single parameter list")
        #mutual_result = update_mutual_mat_64_py(m_mat[0:1])
        #print("JIT evaluation for the full matrix")  
        #mutual_result = update_mutual_mat_64_py(m_mat)
        t = time.perf_counter()
        mutual_result = update_mutual_mat_64_py(m_mat)
        print("M eval time",time.perf_counter()-t)
        mutual_result= [m*1e-9 for m in mutual_result] # convert to H
        print('MAX M',max(mutual_result), 'MIN M', min(mutual_result))
        print("num_M_eval", len(mutual_result))
        #id = mutual_result.index(max(mutual_result))
        #val_id = list(self.mutual_edge_params.keys())[id]
        for i in range(len(mutual_result)):
            m_pair = m_pairs[i]
            L_name1 = 'L' + m_pair[0].strip('Z')
            L_name2 = 'L' + m_pair[1].strip('Z')
            if mutual_result[i]<=0 or np.isnan(mutual_result[i]):
                print("0, negative or NAN")
                mutual_result[i] = 1e-12 # Set small value but it wont throw numerical error in MNA
            
            self.circuit.add_mutual_term(m_names[i],L_name1,L_name2,mutual_result[i])
        
        
        
        
    def init_layout_3D(self,module_data = None, feature_map = None):
        '''
        Convert layout info into 3D objects in electrical parasitic solver, where the circuit hierachy is built.
        If an input netlist is provided, the layout autogenerated circuit hierachy will be compared vs the input netlist.
        Note for future students: at first most of the codes was written for the 2D hierachical module_data objects. 
        Later, with the development of the PSSolution object for ParaPower, 3D objects are available.
        Someone might need to rewrite most of these code to use the 3D data only. Becareful when you do so !
        Args:
            module_data : layout information from layout engine
            new ---feature_map: to acess 3D locs
            lvs_check: Only used in the initial circuit check otherwise bypass
        '''
        # if PEEC
        self.setup_layout_objects(module_data=module_data,feature_map = feature_map)
        # Update module object
        self.module = EModule(plates=self.e_traces, sheets=self.e_sheets, wires=self.wires, components= self.e_devices, vias =self.device_vias,layer_stack=self.layer_stack)
        self.module.form_group_cs_hier()
        # Form and store hierachy information using hypergraph        
        if self.e_mdl == "FastHenry" or self.e_mdl == "Loop": # This is old code from journal_JESTPE
            islands = []
            for isl_group in list(module_data.islands.values()):
                islands.extend(isl_group)
            if self.e_mdl == "FastHenry": # Need to check this hierachy...
                self.emesh = EMesh_CS(islands=islands,hier_E=self.hier, freq=self.freq, mdl=self.rs_model,mdl_type=self.mdl_type,layer_stack = self.layer_stack,measure = None)
                self.emesh.trace_ori =self.trace_ori # Update the trace orientation if given
                if self.trace_ori == {}:
                    self.emesh.mesh_init(mode =0)
                else:
                    self.emesh.mesh_init(mode =1)
    def handle_net_hierachy(self,lvs_check = False):
        self.hier = EHier(module=self.module)
        # Special net connections, dev_states, f2f via,dev_via
        self.hier.wires_data = self.wires
        self.hier.device_via = self.device_vias
        self.hier.f2f_via = self.via_dict
        
        self.hier.dv_states = self.loop_dv_state_map
        # the layout hierachy and lvs might need to be merged
        self.hier.form_hypergraph()
        # We generate the hypergraph net connection from the layout hierachy using DFS then compare it against input netlist
        if lvs_check:
            self.generate_layout_lvs()



    def handle_potential_numerical_issues(self,input_map = []):
        # The mesh takes the center point of the pins and generate cut lines.
        # if these lines are too close (1um) potential zero-dimension rectangle can be generated --> wrong solution
        isl_mesh,layer_id = input_map   
        # Check for potential pins x y collision that would result in unwanted small edges
        x_pin = {}
        y_pin = {}
        # An invisible range for devices line to merge 
        min_x = 500
        min_y = 500
        for pin_name in isl_mesh.small_pads:
            x_pin[pin_name] = isl_mesh.small_pads[pin_name][0]
            y_pin[pin_name] = isl_mesh.small_pads[pin_name][1]
            # Check for possible merge to ease out the mesh
            # python 3.6x plus 
            x_pin = dict(sorted(x_pin.items(), key=lambda item: item[1]))
            y_pin = dict(sorted(y_pin.items(), key=lambda item: item[1]))
            x_key = list(x_pin.keys())
            x_val = list(x_pin.values())
            
            y_key = list(y_pin.keys())
            y_val = list(y_pin.values())
            
            locs_to_net = self.layer_id_to_lmesh[layer_id].locs_to_net
            for i in range(len(x_key)-1): # merge x
                dx =  x_val[i+1] - x_val[i]
                if dx < min_x:
                    # merge them:
                    center_y_i = isl_mesh.small_pads[x_key[i]][0]
                    center_x_i = isl_mesh.small_pads[x_key[i+1]][0]
                    isl_mesh.small_pads[x_key[i]] = (center_x_i,center_y_i)
                    del_key = ''
                    for loc in locs_to_net:
                        if locs_to_net[loc] == x_key[i]:
                            del_key = loc 
                    del locs_to_net[del_key]
                    self.layer_id_to_lmesh[layer_id].add_net((center_x_i,center_y_i),x_key[i])

            
            for i in range(len(y_key)-1): # merge x
                dy =  y_val[i+1] - y_val[i]
                if dy < min_y:
                    # merge them:
                    center_y_i = isl_mesh.small_pads[y_key[i+1]][1]
                    center_x_i = isl_mesh.small_pads[y_key[i]][0]
                    isl_mesh.small_pads[y_key[i]] = (center_x_i,center_y_i)
                    del_key = ''
                    for loc in locs_to_net:
                        if locs_to_net[loc] == y_key[i]:
                            del_key = loc 
                    del locs_to_net[del_key]        
                    self.layer_id_to_lmesh[layer_id].add_net((center_x_i,center_y_i),y_key[i])

    def form_initial_trace_mesh(self,sol_id):
        """Loop through each layer_id of the layout hierachy and generate a trace mesh for each layer.
        Using the generated circuit hierachy to define the circuit connectivity 
        """
        self.layer_id_to_lmesh = {}
        self.layer_island_dict = {}
        self.layer_z_info = {} # storing z level and thickness of the current layer
        self.layer_isl_count = {}
        self.isl_indexing = {}
        # STEP 1: Organize the layer_name and island_name
        for isl_name in self.hier.isl_name_traces:
            z_level = self.hier.inst_z_id[isl_name] 
            z = self.get_z_loc(z_level)
            thick = self.get_thick(z_level)
            if not(z_level in self.layer_island_dict):
                self.layer_island_dict[z_level] = [isl_name]
                self.layer_z_info[z_level] = [z,thick]
                self.layer_isl_count[z_level] = 0
            else:
                self.layer_island_dict[z_level].append(isl_name)
                self.layer_isl_count[z_level]+= 1
            self.isl_indexing[isl_name] = self.layer_isl_count[z_level]

        # STEP 2: Process mesh elements for each layer and each island
        for layer_id in self.layer_island_dict:
            z, thick = self.layer_z_info[layer_id]
            self.layer_id_to_lmesh[layer_id] = LayerMesh(z=int(z*1000),thick = int(thick*1000),zid = layer_id)
            #z = self.hier.z_dict[layer_id]
            layer_name = 'Layer_{}'.format(layer_id)
            print("forming graph for layer:", layer_name)
            layer_components = [] # to verify which components are on this layer
            
            for island_name in self.layer_island_dict[layer_id]:
                
                if island_name in ['island_8.2','island_9.2','island_4.2_5.2','island_6.2_7.2','island_8.4','island_9.4','island_4.4_6.4','island_3.4_5.4']:
                    continue
                #if island_name in ['island_5.4','island_10.4']:#,'island_3.4_2.4','island_6.4_7.4_8.4']:
                #    continue
                isl_mesh = TraceIslandMesh(island_name = island_name, id = self.isl_indexing[island_name])
                all_trace_copper = [] 
                all_net_on_trace = []
                all_net_off_trace = self.hier.off_trace_pin_map
                for trace_name in self.hier.isl_name_traces[island_name]:
                    all_trace_copper.append(self.hier.trace_map[trace_name])
                for net_name in self.hier.trace_island_nets[island_name]:
                    all_net_on_trace.append(self.hier.on_trace_pin_map[net_name])
                
                # add traces to the TraceIslandMesh object
                for trace_data in all_trace_copper:
                    rect_obj = trace_data.rect
                    t_cell =RectCell(rect_obj.left,rect_obj.bottom,rect_obj.width,rect_obj.height) 
                    isl_mesh.traces.append(t_cell)
                # For the nets, we want to reduce the number of H or V lines
                # L and D if share same horizontal or vertical lines
                
                for net_data in all_net_on_trace:
                    rect_obj = net_data.rect
                    name = net_data.net
                    net_cell =RectCell(rect_obj.left,rect_obj.bottom,rect_obj.width,rect_obj.height) 
                    center_pt = net_cell.center()
                    center_pt = tuple([int(i) for i in center_pt])
                    
                    if name in self.hier.trace_island_nets[island_name]:
                        if "L" in name: # lead type
                            isl_mesh.small_pads[name]=center_pt

                        elif "B" in name:
                            isl_mesh.small_pads[name]=center_pt
                        elif "D" in name:
                            isl_mesh.small_pads[name]= center_pt
                            device_name = name.split('_')
                            layer_components.append(device_name[0])
                        elif "V" in name:
                            isl_mesh.small_pads[name]= center_pt
                        self.layer_id_to_lmesh[layer_id].add_net(center_pt,name)
                
                
                #self.handle_potential_numerical_issues(input_map=[isl_mesh,layer_id])
                isl_mesh.form_hanan_mesh_table_for_traces()
                isl_mesh.process_frequency_dependent_from_corner()
                # We clean up the table and redo the meshing with the corner points
                isl_mesh.form_hanan_mesh_table_on_island_trace()
                hierachical_id = isl_mesh.find_trace_parent_for_pads() # finding the hierachical connection between trace and cell.
                #isl_mesh.form_hanan_grid_of_trace_level()
                # Add hierachical cell back to trace_table and remove the parent cell
                isl_mesh.find_cell_to_cell_neighbor_hierachical(parent_id = hierachical_id)
                isl_mesh.place_devices_and_components()
                self.layer_id_to_lmesh[layer_id].add_table(island_name,isl_mesh)
            # Handle all nodes that are connected to the layer first
            self.layer_id_to_lmesh[layer_id].layer_on_trace_nodes_generation()
            
            # Handle floating nets (gate or source of devices). Add them to the layermesh if the component is connected 
            component_nets = [net for net in all_net_off_trace if net.split('_')[0] in layer_components]
            net_objects = [all_net_off_trace[net_name] for net_name in component_nets]
            wire_table = self.wires
            
            self.layer_id_to_lmesh[layer_id].handle_wire_and_via(net_objects,wire_table)
           
            
            #debug = int(input("plot mesh ?")) # True will make it slow, cause the figure are quite huge
            debug = 0
            if debug:
                self.layer_id_to_lmesh[layer_id].layer_mesh.display_nodes_and_edges(mode=0)
                #self.layer_id_to_lmesh[layer_id].plot_all_mesh_island(name=layer_name)
                plt.savefig(self.workspace_path+'/sol_{}_mesh_with_dimensions_{}.png'.format(sol_id,layer_id))
                self.layer_id_to_lmesh[layer_id].layer_mesh.display_nodes_and_edges(mode=1)
                plt.savefig(self.workspace_path+'/sol_{}_wire_mesh_only_{}.png'.format(sol_id,layer_id))
                    
    def check_device_connectivity(self, init = True, mode = 0):
        '''
        For each device in each loop, ask the user to setup the path by setting device status
        init: True of False, is this being run at the begining (True) or during layout optimization (False)
        mode: 0 -- multiloop, 1 -- single loop
        '''
        #TODO: create the table using panda for different device state scenarios
        # Initialize different device state connectivity for each measurement
        
        
        
        if not(init): # OR running in the optimization loop
            return # self.loop_dv_state_map should be same
        new = 1
        self.dev_conn_file = self.workspace_path + '/connections.json'
        isfile = os.path.isfile
        self.loop_dv_state_map = {m:{} for m in self.loop}    
        print("-----------------------------------------------------------------------------------------------------------")
        msg = "Device Connectivity Setup, for each loop, a device state is needed to form the loop between source and sink"
        print(msg)
        
        if isfile(self.dev_conn_file):
            new = input("Input 1 to setup new connectivity, 0 to reuse the saved file from last run, your input: ")
            new = int(new)
            if new!=0 and new!=1: # Can setup an ininite loop later if this step is too tedious (quiting everytime)
                print("Unexpected Input")
                quit()
            if new == 0:
                with open(self.dev_conn_file, 'r') as f:
                    self.loop_dv_state_map=json.load(f)
                    # now since the key is a string we need to reformat it a bit.
                    
                return 
        # Loop through each loop, each device, and each device-edge
        
        for loop in self.loop_dv_state_map:
            if loop == '':
                continue
            dev_conn_index = {d:[] for d in self.e_devices}
            msg = "Setup device state for loop: {} ".format(loop)
            print(msg)
            if mode == 0: # Single loop opt setup
                for dev in self.e_devices:
                    print("setup connections for device: {} in loop: {}".format(dev,loop))
                    states =[]
                    dev_obj = self.e_devices[dev]
                    for conn in dev_obj.conn_order:                    
                        s = int(input("Setup connection between {}, input 1 if connected, 0 if not. Your input: ".format(conn)))
                        if s!=0 and s!=1:
                            print("Unexpected Input")
                            quit()
                        else:
                            states.append(int(s))
                    dev_conn_index[dev] = states 
            
            if mode ==1: # Multiloop setup
                
                for dev in self.e_devices:
                    dev_obj = self.e_devices[dev]
                    
                    states = [0 for conn in dev_obj.conn_order]
                    dev_conn_index[dev] = states 

            self.loop_dv_state_map[loop] = dev_conn_index    
        print("Device state setup finished, saving to workspace")
        with open(self.dev_conn_file, 'w') as f:
            json.dump(self.loop_dv_state_map,f)
        
    def eval_RL_Loop_mode(self,src=None,sink=None):
        self.circuit = ImpedanceSolver()
        pt1 = self.emesh.comp_net_id[src]
        pt2 = self.emesh.comp_net_id[sink]
        #pt1= 28
        #pt2 = 23
        #pt2 = 31
        self.circuit._graph_read_loop(self.emesh)
        print(pt1, pt2)
        if not (networkx.has_path(self.emesh.net_graph, pt1, pt2)):
            print(pt1, pt2)
            eval(input("NO CONNECTION BETWEEN SOURCE AND SINK"))
        else:
            pass
            #print "PATH EXISTS"
        #self.circuit.m_graph_read(self.emesh.m_graph)
        self.circuit.assign_freq(self.freq*1000)

        self.circuit.indep_current_source(pt1, 0, 1)
        # print "src",pt1,"sink",pt2
        self.circuit.add_path_to_ground(pt2)
        self.circuit.graph_to_circuit_minimization()

        self.circuit.handle_branch_current_elements()
        stime=time.time()
        self.circuit.solve_iv()
        print("LOOP circuit eval time",time.time()-stime)
        vname1 = 'v' + str(self.circuit.net_map[pt1])
        vname2 = 'v' + str(self.circuit.net_map[pt2])
        #vname = vname.encode() # for python3
        print(vname1,vname2)
        imp = self.circuit.results[vname1]

        #print (imp)
        R = abs(np.real(imp) * 1e3)
        L = abs(np.imag(imp)) * 1e9 / (2*np.pi*self.circuit.freq)
        print('loop RL',R,L)
        debug=False
        if debug:
            self.tmp_circuit = ImpedanceSolver()
            self.tmp_circuit._graph_read_PEEC_Loop(self.emesh)
            self.tmp_circuit.assign_freq(self.freq * 1000)

            self.tmp_circuit.graph_to_circuit_minimization()
            self.tmp_circuit.indep_current_source(pt1, 0, 1)
            # print "src",pt1,"sink",pt2
            self.tmp_circuit.add_path_to_ground(pt2)
            self.tmp_circuit.handle_branch_current_elements()
            if not (networkx.has_path(self.emesh.PEEC_graph, pt1, pt2)):
                print(pt1, pt2)
                eval(input("NO CONNECTION BETWEEN SOURCE AND SINK"))
            else:
                pass
            stime = time.time()
            self.tmp_circuit.solve_iv()
            print("PEEC circuit eval time", time.time() - stime)
            vname1 = 'v' + str(self.tmp_circuit.net_map[pt1])
            vname2 = 'v' + str(self.tmp_circuit.net_map[pt2])
            # vname = vname.encode() # for python3
            print(vname1, vname2)
            imp = self.tmp_circuit.results[vname1]
            print(imp)
            Rp= abs(np.real(imp) * 1e3)
            Lp = abs(np.imag(imp)) * 1e9 / (2 * np.pi * self.circuit.freq)
            print('PEEC-loop RL', Rp, Lp)
            print("DIFF", abs(Rp-R)/R * 100,abs(Lp-L)/L*100)
        return R,L
    
    def mesh_and_eval_elements(self):
        start = time.time()
        if self.trace_ori == {}:
            self.emesh.mesh_update(mode =0)
        else:
            self.emesh.mesh_update(mode =1)
        self.emesh.update_trace_RL_val()
        self.emesh.update_hier_edge_RL()
        self.emesh.mutual_data_prepare(mode=0)
        self.emesh.update_mutual(mode=0)
        print("formation time PEEC",time.time()-start)

        
    def eval_cap_mesh(self,layer_group = None, mode = '2D'):
        if mode == '2D': # Assume there is no ground mesh
            # handle for 2D only assume  the GDS layer rule
            for l_data in layer_group:
                if l_data[1]=='D':
                    h = l_data[2].thick # in mm
                    mat = l_data[2].material
                    rel_perf = mat.rel_permit
                elif l_data[1]=='S':
                    t = l_data[2].thick
                
            print('height',h,'thickness',t,"permitivity",rel_perf)
            self.emesh.update_C_val(h=h,t=t,mode=2,rel_perv = rel_perf)
        elif mode == '3D': # Go through layer_group and generate mesh for each ground plane. 
            # First go through each ground layer and mesh them
            d_data = {}
            for l_data in layer_group:
                layer = l_data[2]
                if l_data[1] == 'G':
                    
                    self.emesh.add_ground_uniform_mesh(t =  layer.thick,z = layer.z_level*1000,width =layer.width *1000,length = layer.length *1000, z_id = layer.id)    
                if l_data[1] == 'D': # dielectric, get the dielectric info and save it for later use 
                    d_data[layer.id] = (layer.material.rel_permit,layer.thick) # store the dielectric thickness and material perimitivity
            # Form a pair between every 2 layer id with "G,S" type, get the dielectric info of the layer between them 
            h_dict = {}
            mat_dict = {}
            t_dict = {}
            for l1 in layer_group:
                for l2 in layer_group:
                    if l1 != l2:
                        layer1 = l1[2]
                        layer2 = l2[2]
                        # The rule is layer2 is on top of layer1 so that the dictionary name is unique
                        if layer2.id - layer1.id == 2 and l1[1] in 'GS' and l2[1] in 'GS': # two continuous metal layers separated by a dielectric layer
                            dielec_id  = int((layer2.id+layer1.id)/2)
                            mat_dict[(layer2.id,layer1.id)] = d_data[dielec_id][0] # store the dielectric permitivity in to rel_perf
                            h_dict[(layer2.id,layer1.id)] = d_data[dielec_id][1] # store the thickness value in to h_dict
                            if layer2.thick == layer1.thick: # in case the same layer thickness for metal:
                                t_dict[(layer2.id,layer1.id)] = layer1.thick
                            else:
                                t_dict[(layer2.id,layer1.id)] = (layer1.thick + layer2.thick)/2
                        else:
                            continue       
            self.emesh.plot_isl_mesh(plot=True)
            self.emesh.update_C_val(h=h_dict,t=t_dict,mode=1,rel_perv = mat_dict) # update cap 3D mode
            
            # Recompute RLM
            self.emesh.update_trace_RL_val()
            self.emesh.mutual_data_prepare(mode=0)
            self.emesh.update_mutual(mode=0)
            
            #print ("to be implemented")
            #print ("add groundplane mesh to the structure")
            #print ("extract layer to layer capacitance")
            #print ("case 1 capacitance to ground")
            #print ("case 2 trace to trace capacitance")
    def export_netlist(self,dir= "",mode = 0, loop_L = 0,src='',sink=''):
        # Loop_L value is used in mode 1 to approximate partial branches values
        print (loop_L,src,sink)
        extern_terminals=[]
        devices_pins=[]
        net_graph = copy.deepcopy(self.emesh.graph)

        comp_net = self.emesh.comp_net_id
        print (self.emesh.comp_edge)
        for e in self.emesh.comp_edge:
            print ("remove internal edges formed for devices",e)
            net_graph.remove_edge(e[2],e[3])
        for net_name in comp_net:
            if net_name[0] == 'L':
                extern_terminals.append(net_name)
            elif net_name[0] =='D':
                devices_pins.append(net_name)
        all_pins =extern_terminals+devices_pins
        if mode ==0: # extract the netlist based on terminal to device terminal connection
            print ("search for net to net")
            print ("sort the terminals and devices")
            
            
            output_netlist={}
            
            #print(devices_pins)
            #print(extern_terminals)
            if devices_pins!=[]: # Case there are devices
                for term_name in extern_terminals:
                    term_id = comp_net[term_name]
                    #print(term_name)
                    for dev_pin_name in devices_pins:
                        dev_id =comp_net[dev_pin_name]
                        if nx.has_path(net_graph,term_id,dev_id): # check if there is a path between these 2 terminals
                            #print ("the path is found between", term_name, dev_pin_name)
                            #path =nx.shortest_path(G=net_graph,source=term_id,target=dev_id)
                            #print (path)
                            branch_name = (term_name , dev_pin_name)
                            R,L= self.extract_RL(src = term_name,sink=dev_pin_name)
                            output_netlist[branch_name] = [R,L]
            print ("extracted netlist")
            for branch_name in output_netlist:
                print (branch_name,output_netlist[branch_name])
            print ("handle lumped netlist")
            #netlist.export_netlist_to_ads(file_name=dir)
        elif mode ==1: # Extract netlist using the input format from LtSpice.
            print ("handle full RL circuit")
            netlist = ENetlist(self.module, self.emesh)
            netlist.netlist_input_ltspice(file="/nethome/qmle/testcases/Imam_journal/Cmd_flow_case/Imam_journal/Netlist_Imam_Journal.txt",all_layout_net=all_pins) # Todo: add this to cmd mode, for now input here
            net_conn_dict ={}
            all_found_paths = []
            lin_graph = nx.Graph()
            for net1 in all_pins:
                
                for net2 in all_pins:

                    #if net2 in net_conn_dict:
                    #    if net_conn_dict[net2]==net1:
                    #        continue
                    if (net1,net2) in net_conn_dict:
                        continue
                    
                    if net1!=net2:
                        # check net combination only once
                        net_conn_dict[(net2,net1)]=1
                        # find the path and make sure this is a direct connection.
                        if nx.has_path(netlist.input_netlist,net1,net2): 
                            path =nx.shortest_path(G=netlist.input_netlist,source=net1,target=net2)
                            # We might have a case with 3 nets on one path
                            net_count = 0
                            for net in path:
                                if net in all_pins:
                                    net_count+=1
                                else:
                                    continue
                            if len(path) >3: # not a direct connection
                                continue
                            else: # found a direct path,
                                print("find RL between",net1,net2)
                                R,L= self.extract_RL(src = net1,sink=net2,export_netlist=False)
                                lin_graph.add_edge(net1,net2,R = 1/R, L=1/L)
                                #R=str(R) + 'm' # mOhm
                                #L = str(L) + 'n' #nH
                                all_found_paths.append({'Path':path,'R':R,'L':L})

                                # now with RL evaluated, we update the output netlist
            for e in self.emesh.comp_edge:
                Rmin = 1e-6
                Lmin = 1e-6
                lin_graph.add_edge(e[0],e[1],R=1/Rmin,L=1/Lmin)
            # solve the loop linearly using Laplacian model
            # Measure the total path impedance 
            x_st = np.zeros((len(lin_graph.nodes())))
            nodes =list(lin_graph.nodes)
            src_id = nodes.index(src)
            sink_id= nodes.index(sink)
            x_st[src_id] = 1
            x_st[sink_id] = -1
            L = nx.laplacian_matrix(lin_graph, weight='L')
            L = L.todense()
            L_mat=(np.asarray(L).tolist())
            Linv = np.linalg.pinv(L)
            a = np.dot(Linv, x_st)
            a = np.array(a)
            Leq = np.dot(x_st, a[0])
            ratio =loop_L/Leq
            print(ratio)
            for i in range(len(all_found_paths)):
                path = all_found_paths[i]['Path']
                R = str(all_found_paths[i]['R']*ratio) + 'm' 
                L = str(all_found_paths[i]['L']*ratio) + 'n' 

                data1 = netlist.input_netlist.get_edge_data(path[0],path[1]) 
                data1 = data1['attr'] # get the edge attribute
                if data1['type'] == 'R':
                    line_id = data1['line']
                    row=netlist.output_netlist_format[line_id] 
                    row['line'] = row['line'].format(R)
                    row['edited'] = True

                    netlist.output_netlist_format[line_id] = row
                elif data1['type'] =='L':
                    line_id = data1['line']
                    row=netlist.output_netlist_format[line_id] 
                    row['line'] = row['line'].format(L)
                    row['edited'] = True

                    netlist.output_netlist_format[line_id] = row
                data2 = netlist.input_netlist.get_edge_data(path[1],path[2]) 
                data2 = data2['attr'] # get the edge attribute    
                if data2['type'] == 'R':
                    line_id = data2['line']
                    row=netlist.output_netlist_format[line_id] 
                    row['line'] = row['line'].format(R)
                    row['edited'] = True
                    netlist.output_netlist_format[line_id] = row
                elif data2['type'] =='L':
                    line_id = data2['line']
                    row=netlist.output_netlist_format[line_id] 
                    row['line'] = row['line'].format(L)
                    row['edited'] = True

                    netlist.output_netlist_format[line_id] = row
            else:
                print ("error found in the input netlist, please double check!")
            for line in netlist.output_netlist_format:
                netlist
                if not(line['type']=='const'):
                    if line['edited']:
                        print (line['line'])
                    else:
                        print (line['ori_line'])
                else:
                    print(line['line'])    
        elif mode ==2: # for now only support 2 D structure, will update to 3D soon
            all_layer_info = self.layer_stack.all_layers_info
            layer_group =[]
            get_isolation_info = False
            get_metal_info = False
            
            for layer_id in all_layer_info:
                layer = all_layer_info[layer_id]
                if layer.e_type in 'GDS': # if this is dielectric, signal or ground
                    layer_group.append([layer_id,layer.e_type,layer]) # store to layer group
            netlist= ENetlist(emodule=self.module, emesh=self.emesh)
            self.eval_cap_mesh(layer_group = layer_group, mode = '2D')
            netlist.export_full_netlist_to_ads(file_name=dir,mode='2D')

    def form_t2t_via_connections(self):
        '''
        Form via connections, assume a perfect conductor for all vias for now
        
        '''
        for V_key in self.via_dict:
            sheets = self.via_dict[V_key]
            if len(sheets)==2:
                via = EVia(start = sheets[0], stop = sheets[1])
                if sheets[0].via_type != None:
                    via.via_type = sheets[0].via_type
                
                self.device_vias.append(via)
    def gen_sheet_from_layout_obj(self):
        sheet = None
        
    def handle_components_connectivity(self):
        """_summary_
        This function will handle the connectivity of the devices, wires and vias
        """
        self.device_pins = {} # This dictionary map the device_net to the corresponded pin location
        device_wire_map = {d:[] for d in self.device_task} # map a wire to its device to connect them later

        for wire_table in list(self.wire_dict.values()):
            for inst_name in wire_table:
                # HANDLE THE NET NAME FOR BOTH VIA AND WIRE
                wire_data = wire_table[inst_name]  # get the wire data
                start_net_name = wire_data['Source']
                stop_net_name = wire_data['Destination']
                start_pin_name = wire_data['source_pad'] 
                stop_pin_name = wire_data['destination_pad'] 
                update_net_1 = False
                update_net_2 = False
                dv_name = '' # default not connected to a device
                # Has to to this twice, to prepare for case we have a jumping bondwire between MOS and DIode
                if 'D' in start_net_name: 
                    dv_name = start_net_name.split('_')
                    dv_name = dv_name[0]
                    device_wire_map[dv_name].append(wire_data)
                    update_net_1 = True                    
                        
                if 'D' in stop_net_name:
                    dv_name = start_net_name.split('_')
                    dv_name = dv_name[0]
                    device_wire_map[dv_name].append(wire_data)
                    update_net_2 = True  
                s1_name = start_pin_name if self.script_mode == 'New' else start_net_name
                
                s1 = self.e_sheets[s1_name]
                
                if update_net_1:
                    self.e_sheets[s1_name].net = start_net_name
                s2_name = stop_pin_name if self.script_mode == 'New' else stop_net_name
                s2 = self.e_sheets[s2_name]
                
                if update_net_2:
                    self.e_sheets[s2_name].net = stop_net_name
                if 'BW_object' in wire_data:
                    wire_obj = wire_data['BW_object']
                    num_wires = int(wire_data['num_wires'])
                    if sum(s1.n) == -1:
                        wdir = 'Z-' 
                    else:
                        wdir = 'Z+'
                    wire_name = 'w_{}_{}'.format(start_net_name,stop_net_name)
                    spacing = float(wire_data['spacing'])
                    wire = EWires(wire_radius=wire_obj.radius, num_wires=num_wires, wire_dis=spacing, start=s1, stop=s2,
                                frequency=self.freq, inst_name = inst_name)
                    wire.wire_dir = wdir
                    self.wires[wire_name]=wire
<<<<<<< HEAD
                else: 
                    
                    via_name = wire_data['Via_name']
=======
                else:
                    list_v = wire_data['source_pad'].split('.')
                    via_name = wire_data['Via_name'] if self.script_mode == 'New' else list_v[0]
>>>>>>> 288746af
                    via = EVia(start=s1,stop=s2,via_name = inst_name)
                    if s1.via_type != None:
                        via.via_type = s1.via_type
                    self.device_vias[via_name] = via
        
        if self.script_mode == 'New': # ONLY NEED TO DO THIS FOR THE NEW SCRIPT
            for device in self.device_task:
                net_to_update, dev_obj = self.device_task[device]      
                connection_order = dev_obj.conn_dict    # THis is the connection order defined by the user.    
                dev_pins = {}
                dev_para = []
                spc_type = 'MOSFET'
                for n in net_to_update:
                    if net_to_update[n] == 0: # means we hae to update this net
                        wires = device_wire_map[device] # Get all the wires that are connected to this device.
                        for w in wires: # any pin would work cause they share same net anw, we use a single pad to represent the pin
                            src,des = [  net == n for net in [w['Source'],w['Destination']]]
                            if src ==1:
                                pin = self.e_sheets[w['source_pad']]
                            if des ==1:
                                pin = self.e_sheets[w['destination_pad']]
                            if src == 0 and des == 0:
                                continue
                    else:
                        pin =self.e_sheets[n]
                    dev_pins[n] = pin
                
                if len(net_to_update) != len(dev_pins):
                    print("Warning: Not all pins of the device [{}] are connected to a bondwire,\
                                this might cause issues in Electrical evaluation\
                                .Please double check the layout script".format(device))
                
                
                comp = EComp(inst_name =device, sheet=dev_pins, connections=[], val=dev_para,spc_type=spc_type)
                comp.conn_order = connection_order
                comp.nets = list(net_to_update.keys())
                self.e_devices[device] = comp  # Update the component
    
    def plot_3d(self):
        fig = plt.figure(1)
        ax = a3d.Axes3D(fig)
        ax.set_xlim3d(-2, self.width + 2)
        ax.set_ylim3d(-2, self.height + 2)
        ax.set_zlim3d(0, 2)
        ax.set_aspect('equal')
        plot_rect3D(rect2ds=self.module.plate + self.module.sheet, ax=ax)

        fig = plt.figure(2)
        ax = a3d.Axes3D(fig)
        ax.set_xlim3d(-2, self.width + 2)
        ax.set_ylim3d(-2, self.height + 2)
        ax.set_zlim3d(0, 2)
        ax.set_aspect('equal')
        self.emesh.plot_3d(fig=fig, ax=ax, show_labels=True)
        plt.show()

    def measurement_setup(self, meas_data=None):
        e_measures = []
        type = meas_data['type']
        main_loops = meas_data['main_loops']
        multiport = meas_data['multiport']
        if multiport == 0:
            for loop in main_loops:
                src, sink = loop.split(',')
                source = src.strip('(')
                sink = sink.strip(')')
                e_measures.append(ElectricalMeasure(measure=type, name=loop, source=source, sink=sink,multiport=multiport))
        else:
            name = 'multiport'
            e_measures.append(ElectricalMeasure(measure=type, name=name, source='', sink='',multiport=multiport))
        return e_measures

    def extract_RL_1(self,src=None,sink =None):
        print("TEST HIERARCHY LEAK")
        del self.emesh
        del self.circuit
        del self.module
        return 1,1


    def extract_RL(self, src=None, sink=None,export_netlist=False):
        '''
        Input src and sink name, then extract the inductance/resistance between them
        :param src:
        :param sink:
        :return:
        '''
        print ("HERE")
        if ',' in src:
            sources = src.split(',')
        else:
            sources = [src]
        if ',' in sink:
            sinks = sink.split(',')
        else:
            sinks = [sink]

        src_pt = self.emesh.comp_net_id[sources[0]] 
        sink_pt = self.emesh.comp_net_id[sinks[0]]
        sort_name = 'B_sorted{}'
        count = 1    
        self.circuit = ImpedanceSolver()
        self.circuit._graph_read(self.emesh.graph)
        # CHECK IF A PATH EXIST
        #print (pt1,pt2)

        #if not(networkx.has_path(self.emesh.graph,pt1,pt2)):
        #    print (pt1,pt2)
        #    eval(input("NO CONNECTION BETWEEN SOURCE AND SINK"))
        #else:
        #    pass
        #    #print "PATH EXISTS"
        for src in sources[1:]:
            self.circuit.equiv(src_pt,self.emesh.comp_net_id[src],name = sort_name.format(count))
            count+=1
        for sink in sinks:
            self.circuit.add_path_to_ground(sink_pt)
        self.circuit.m_graph_read(self.emesh.m_graph)
        self.circuit.assign_freq(self.freq*1000)
        self.circuit.graph_to_circuit_minimization()
        self.circuit.indep_current_source(src_pt, 0, 1)
        self.circuit.handle_branch_current_elements()
        stime=time.time()
        self.circuit.solve_iv()
        print("PEEC circuit eval time",time.time()-stime)
        vname1 = 'v' + str(src_pt)
        #vname2 = 'v' + str(sink_pts[0])
        #vname = vname.encode() # for python3 
        imp = self.circuit.results[vname1]
        R = abs(np.real(imp) * 1e3)
        L = abs(np.imag(imp)) * 1e9 / (2*np.pi*self.circuit.freq)
        
        #self.emesh.graph.clear()
        #self.emesh.m_graph.clear()
        #self.emesh.graph=None
        #self.emesh.m_graph=None
        #del self.emesh
        #del self.circuit
        #del self.hier
        #del self.module
        #gc.collect()
        #print R, L
        #process = psutil.Process(os.getpid())
        #now = datetime.now()
        #dt_string = now.strftime("%d-%m-%Y-%H-%M-%S")
        #print "Mem use at:", dt_string
        #print(process.memory_info().rss), 'bytes'  # in bytes
        #return R[0], L[0]
        #print ("R,L",R,L)
        if export_netlist:
            self.export_netlist(dir = "mynet.net",mode =1, loop_L = L,src=src,sink=sink) # comment this out if you dont want to extract netlist

        return R, L

        '''
        self.circuit.indep_current_source(0, pt1, 1)
        

        # print "src",pt1,"sink",pt2
        self.circuit.add_path_to_ground(pt2)
        self.circuit.handle_branch_current_elements()
        self.circuit.solve_iv(mode=1)
        print self.circuit.results
        #netlist = ENetlist(self.module, self.emesh)
        #netlist.export_netlist_to_ads(file_name='cancel_mutual.net')
        vname1 = 'v' + str(pt1)
        vname2 = 'v' + str(pt2)
        i_out  = 'I_Bt_'+  str(pt2)
        imp = (self.circuit.results[vname1]- self.circuit.results[vname2])/self.circuit.results[i_out]
        R = abs(np.real(imp) * 1e3)
        L = abs(np.imag(imp)) * 1e9 / (2 * np.pi * self.circuit.freq)
        self.hier.tree.__del__()

        gc.collect()
        print R, L

        #self.show_current_density_map(layer=0,thick=0.2)
        return R, L
        '''
    def show_current_density_map(self,layer=None,thick=0.2):
        result = self.circuit.results
        all_V = []
        all_I = []
        freq = self.circuit.freq
        #print(result)
        #print((self.emesh.graph.edges(data=True)))
        for e in self.emesh.graph.edges(data=True):
            edge = e[2]['data']
            edge_name = edge.name
            type = edge.data['type']
            if type!='hier':
                width = edge.data['w'] * 1e-3
                A = width * thick
                I_name = 'I_B' + edge_name
                edge.I = abs(result[I_name])
                sign = np.sign(result[I_name])
                edge.J = -edge.I / A*np.real(sign) # to make it in the correct direction
                all_I.append(abs(edge.J))
        I_min = min(all_I)
        I_max = max(all_I)
        normI = Normalize(I_min, I_max)
        '''
        fig = plt.figure("current vectors")
        ax = fig.add_subplot(111)
        plt.xlim([-2.5, self.width])
        plt.ylim([-2.5, self.height])
        plot_combined_I_quiver_map_layer(norm=normI, ax=ax, cmap=self.emesh.c_map, G=self.emesh.graph, sel_z=layer, mode='J',
                                         W=[0, self.width], H=[
                0, self.height], numvecs=31, name='frequency ' + str(freq) + ' kHz', mesh='grid')
        plt.title('frequency ' + str(freq) + ' kHz')
        plt.show()
        
        '''

        self.emesh.graph.clear()
        self.emesh.m_graph.clear()<|MERGE_RESOLUTION|>--- conflicted
+++ resolved
@@ -1891,15 +1891,9 @@
                                 frequency=self.freq, inst_name = inst_name)
                     wire.wire_dir = wdir
                     self.wires[wire_name]=wire
-<<<<<<< HEAD
-                else: 
-                    
-                    via_name = wire_data['Via_name']
-=======
                 else:
                     list_v = wire_data['source_pad'].split('.')
                     via_name = wire_data['Via_name'] if self.script_mode == 'New' else list_v[0]
->>>>>>> 288746af
                     via = EVia(start=s1,stop=s2,via_name = inst_name)
                     if s1.via_type != None:
                         via.via_type = s1.via_type
