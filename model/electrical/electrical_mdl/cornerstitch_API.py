--- conflicted
+++ resolved
@@ -883,15 +883,9 @@
         # Test look up these lists, can be used for future reliability study
         imp = (results['V({0})'.format(src_net)] - results['V({0})'.format(sink_net)] )/Iload
         R = np.real(imp)
-<<<<<<< HEAD
         L = np.imag(imp)*1e9 / self.circuit.s
         print("R: {}, L: {}".format(R,L))
         #TODO:
-=======
-        L = np.imag(imp) / self.circuit.s
-        #print("R: {}, L: {}".format(R,L))
-        #TODO for David :
->>>>>>> ec368d25
         self.I_device_dict = {k:np.abs(results[k]) for k in results if 'VD' in k}
         self.I_wire_dict = {k:np.abs(results[k]) for k in results if 'BW' in k}
         self.I_via_dict = {k:np.abs(results[k]) for k in results if "VC" in k or 'f2f' in k}
