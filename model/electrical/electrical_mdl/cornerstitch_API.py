--- conflicted
+++ resolved
@@ -504,15 +504,10 @@
         
         for isl_group in list(module_data.islands.values()):
             islands.extend(isl_group)
-<<<<<<< HEAD
         
         # Mesh for PEEC to initialize, if loop model is used we can apply the reduction later
         self.form_initial_mesh()
         # Need to rewrite the Emesh formulation for PEEC.
-=======
-        self.eval_cap_3d(islands)
-        print(islands)
->>>>>>> 170e16f5
         if self.e_mdl == "PowerSynthPEEC" or self.e_mdl == "FastHenry": # Shared layout info convertion 
             self.emesh = EMesh_CS(islands=islands,hier_E=self.hier, freq=self.freq, mdl=self.rs_model,mdl_type=self.mdl_type,layer_stack = self.layer_stack,measure = self.measure)
             self.emesh.trace_ori =self.trace_ori # Update the trace orientation if given
