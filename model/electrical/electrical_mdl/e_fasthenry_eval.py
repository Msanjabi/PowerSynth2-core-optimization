--- conflicted
+++ resolved
@@ -73,12 +73,8 @@
         self.fh_bw_dict= {} # quick access to bws connections
         self.wire_id= 0
         self.tc_id = 0
-<<<<<<< HEAD
         self.emesh.feature_map = feature_map # connect the feature_map to emesh.
         
-=======
-        all_trace_cells = [] # a list to double check and debug
->>>>>>> d8d0c62f
         for  l_key in layer_ids:
             island_data = module_data.islands[l_key]
             for isl in island_data:
