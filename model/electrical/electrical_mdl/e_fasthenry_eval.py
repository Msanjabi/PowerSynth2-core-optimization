'''
This is an interface to FastHenry, developed for CornerStitching layout engine. Here are the options:
1. Can be used as a cost function for layout engine
2. Can be used as an engine for mutual,self-element computation for PEEC
3. Can be used for post optimization extraction
'''
# Collecting layout information from CornerStitch, ask user to setup the connection and show the loop
from core.engine.Structure3D.structure_3D import Node_3D
from core.model.electrical.electrical_mdl.spice_eval.rl_mat_eval import RL_circuit
from core.model.electrical.electrical_mdl.e_mesh_direct import EMesh
from core.model.electrical.electrical_mdl.e_mesh_corner_stitch import EMesh_CS
#from corner_stitch.input_script import *
from core.model.electrical.electrical_mdl.e_module import E_plate,Sheet,EWires,EModule,EComp,EVia
from core.model.electrical.electrical_mdl.e_hierarchy import EHier
from core.MDK.Design.parts import Part
from core.general.data_struct.util import Rect
from core.model.electrical.electrical_mdl.e_netlist import ENetlist
from core.MDK.Design.Routing_paths import RoutingPath
from core.model.electrical.parasitics.mdl_compare import load_mdl
from core.APIs.FastHenry.Standard_Trace_Model import Uniform_Trace,Uniform_Trace_2, Velement, write_to_file
from core.APIs.FastHenry.fh_layers import Trace,equiv,Begin,FH_point,bondwire_simple,measure,freq_set,Plane_Text, output_fh_script
from core.model.electrical.electrical_mdl.cornerstitch_API import CornerStitch_Emodel_API
import os
from datetime import datetime
import networkx as nx
import matplotlib.pyplot as plt
import math
from datetime import datetime
import sys
import numpy as np
from subprocess import Popen,PIPE, DEVNULL
class FastHenryAPI(CornerStitch_Emodel_API):
<<<<<<< HEAD
    
    def __init__(self, comp_dict={}, wire_conn={},ws ='/nethome/jgm019/testcases/fasthenry'):
=======
    imam_fh = '/nethome/ialrazi/PS_2_test_Cases/fasthenry'
    #qmle_fh = '/nethome/qmle/temp_fh'
    def __init__(self, comp_dict={}, wire_conn={},ws =imam_fh):
>>>>>>> 5d006efd
        '''
        :param comp_dict: list of all components and routing objects
        :param wire_conn: a simple table for bondwires setup
        '''
        CornerStitch_Emodel_API.__init__(self, comp_dict=comp_dict, wire_conn=wire_conn,e_mdl='FastHenry')
        self.cond = 5.8e4 # default to copper -- this is referenced to mm not m
        self.tc_id = 0 # a counter for each trace cell
        self.fh_env = ''
        self.readoutput_env = ''
        self.work_space = ws # a directory for script run/result read
        self.e_mdl = 'FastHenry'
        self.parent_trace_net = {} # a dictionary for parent trace to net connect
    def set_fasthenry_env(self,dir=''):
        self.fh_env = dir   
             
    
    def form_isl_script(self):
        isl_dict = {isl.name: isl for isl in self.emesh.islands}
        ts = datetime.now().timestamp()
        self.out_text = Begin.format(str(ts))
        self.locs_name_dict={}
        self.fh_point_dict={} # can be used to manage equivalent net and 
        self.fh_bw_dict= {} # quick access to bws connections
        self.wire_id= 0
        self.tc_id = 0
        for g in self.emesh.hier_E.isl_group:
            z = self.get_z_loc(g.z_id)
            dz = self.get_thick(g.z_id)
            #print ('z_level',z,'z_id',g.z_id)
            isl = isl_dict[g.name]
            planar_trace, trace_cells = self.emesh.handle_trace_trace_connections(island=isl)
            for t in trace_cells: 
                if t.eval_length() == 0:
                    trace_cells.remove(t)
            trace_cells = self.handle_pins_connect_trace_cells_fh(trace_cells=trace_cells, island_name=g.name, isl_z =z + dz)
            self.out_text+=self.convert_trace_cells_to_fh_script(trace_cells=trace_cells,z_pos=z,dz=dz)
        self.out_text += self.gen_fh_points()
        self.connect_fh_pts_to_isl_trace() # ADD THIS TO THE TRACE CELL TO FH CONVERSION
        self.out_text += self.gen_wires_text() # THE BONDWIRES ARE SHORTED TO EXCLUDE THEIR CONTRIBUTION FOR COMPARISION
        self.out_text += self.gen_equiv_list()
        self.out_text += self.gen_virtual_connection()
        
    
    def add_source_sink(self,source=None,sink=None):
        source_name = 'N'+source
        sink_name = 'N'+sink
        self.out_text += measure.format(source_name,sink_name)
        self.out_text += freq_set.format(self.freq*1000,self.freq*1000,1)
        self.out_text += '.end'
        
        original_stdout = sys.stdout # Save a reference to the original standard output
<<<<<<< HEAD
        with open('/nethome/jgm019/testcases/fasthenry/temp2.inp', 'w') as f:
=======
        with open(self.work_space+'/eval.inp', 'w') as f:
>>>>>>> 5d006efd
            sys.stdout = f # Change the standard output to the file we created.
            print(self.out_text)
            sys.stdout = original_stdout # Reset the standard output to its original value
        
    def convert_trace_cells_to_fh_script(self,trace_cells = None , z_pos = None, dz = 0.2):
        output_text = ''
        z_pos*=1000
        for tc in trace_cells:
            if tc in self.parent_trace_net: # if exist a connection
                net_names = self.parent_trace_net[tc]
            else:
                net_names = []
            
            # first loop through all trace cells
            tc_type = tc.type
            top = tc.top
            bot = tc.bottom
            left = tc.left
            right = tc.right
            if tc_type == 0: # horizontal case
                width = top - bot
                xs = [left,right]
                y_loc = bot + width/2
                for loc in tc.comp_locs:
                    xs.append(loc[0])   
                xs = list(set(xs))

                xs.sort()
                # add to trace script
                add_end =False
                add_start =False
                for i in range(len(xs)-1):
                    x_start = xs[i]
                    x_stop = xs[i+1]
                    start = (x_start,y_loc,z_pos+dz*1000)
                    stop = (x_stop,y_loc,z_pos+dz*1000)
                    net_to_add = None
                    for name in net_names:
                        if name in self.fh_point_dict:
                            net_pos = self.fh_point_dict[name]  # if already added ignore
                            if net_pos[0] == x_start: # only connect to the left of the trace
                                # equiv to start loc of trace 
                                net_to_add = name
                                self.fh_point_dict.pop(net_to_add,None)
                                add_start = True
                            if net_pos[0] == x_stop: # only connect to the left of the trace
                                # equiv to start loc of trace 
                                net_to_add = name
                                self.fh_point_dict.pop(net_to_add,None)
                                add_end = True
                    if add_start:
                        output_text+=self.gen_trace_script(start_loc=start,end_loc=stop,width=width,thick=dz,type=tc_type,eq_to_start=net_to_add)
                    elif add_end:
                        output_text+=self.gen_trace_script(start_loc=start,end_loc=stop,width=width,thick=dz,type=tc_type,eq_to_end=net_to_add)
                    else:
                        output_text+=self.gen_trace_script(start_loc=start,end_loc=stop,width=width,thick=dz,type=tc_type)

            elif tc_type == 1: # vertical case
                width = right - left
                ys = [bot,top]
                x_loc = left + width/2
                for loc in tc.comp_locs:
                    ys.append(loc[1])
                ys = list(set(ys))
                ys.sort()
                # add to trace script
                add_end =False
                add_start =False
                for i in range(len(ys)-1):
                    y_start = ys[i]
                    y_stop = ys[i+1]
                    #if y_start==y_stop:
                    #    input()
                    start = (x_loc,y_start,z_pos+dz*1000)
                    stop = (x_loc,y_stop,z_pos+dz*1000)
                    net_to_add = None
                    for name in net_names:
                        if name in self.fh_point_dict:
                            net_pos = self.fh_point_dict[name]  # if already added ignore
                            if net_pos[1] == y_start: # only connect to the left of the trace
                                # equiv to start loc of trace 
                                net_to_add = name
                                self.fh_point_dict.pop(net_to_add,None)
                                add_start= True
                            if net_pos[1] == y_stop: # only connect to the left of the trace
                                    # equiv to start loc of trace 
                                    net_to_add = name
                                    self.fh_point_dict.pop(net_to_add,None)
                                    add_end = True
                    if add_start:
                        output_text+=self.gen_trace_script(start_loc=start,end_loc=stop,width=width,thick=dz,type=tc_type,eq_to_start=net_to_add)
                    elif add_end:
                        output_text+=self.gen_trace_script(start_loc=start,end_loc=stop,width=width,thick=dz,type=tc_type,eq_to_end=net_to_add)
                    else:
                        output_text+=self.gen_trace_script(start_loc=start,end_loc=stop,width=width,thick=dz,type=tc_type)
                    
            elif tc_type == 2:
                # NEED TO ADD PINS HERE
                c = ((left+right)/2,(bot+top)/2,z_pos+dz*1000)
                l_loc = (left,c[1],z_pos+dz*1000)
                r_loc = (right,c[1],z_pos+dz*1000)
                b_loc = (c[0],bot,z_pos+dz*1000)
                t_loc = (c[0],top,z_pos+dz*1000)
                w_h = top-bot
                w_v = right-left
                        
                if tc.has_left and tc.has_top:
                    output_text+=self.gen_trace_script(start_loc=l_loc,end_loc=c,width=w_h,thick=dz,type=tc_type)   
                    output_text+=self.gen_trace_script(start_loc=c,end_loc=t_loc,width=w_v,thick=dz,type=tc_type)
                elif tc.has_left and tc.has_bot:
                    output_text+=self.gen_trace_script(start_loc=l_loc,end_loc=c,width=w_h,thick=dz,type=tc_type)   
                    output_text+=self.gen_trace_script(start_loc=c,end_loc=b_loc,width=w_v,thick=dz,type=tc_type)
                elif tc.has_right and tc.has_top:
                    output_text+=self.gen_trace_script(start_loc=r_loc,end_loc=c,width=w_h,thick=dz,type=tc_type)   
                    output_text+=self.gen_trace_script(start_loc=c,end_loc=t_loc,width=w_v,thick=dz,type=tc_type)
                elif tc.has_right and tc.has_bot:
                    output_text+=self.gen_trace_script(start_loc=r_loc,end_loc=c,width=w_h,thick=dz,type=tc_type)   
                    output_text+=self.gen_trace_script(start_loc=c,end_loc=b_loc,width=w_v,thick=dz,type=tc_type)
            elif tc_type ==3: # planar type
                mesh  =  [10,10]# default
                nw_loc = (left,top,z_pos+dz*1000)
                sw_loc = (left,bot,z_pos+dz*1000)
                se_loc = (right,bot,z_pos+dz*1000)
                output_text += self.gen_planar_script(nw_loc = nw_loc , sw_loc = sw_loc, se_loc = se_loc, thick = dz ,mesh =mesh)
        return output_text
    

    def gen_planar_script(self,nw_loc = (),sw_loc = (), se_loc=(), mesh=[], nhinc = 5,thick = 0.2):
        name = 'plane' + str(self.tc_id)
        nw_loc = [x/1000 for x in nw_loc]
        sw_loc = [x/1000 for x in sw_loc]
        se_loc = [x/1000 for x in se_loc]
        diff =0.1
        left = nw_loc[0]
        right = se_loc[0]
        top = nw_loc[1]
        bot = sw_loc[1]
        xs = list(np.linspace(left+diff,right-diff,mesh[0]))
        ys = list(np.linspace(bot+diff,top-diff, mesh[1]))

        mesh = '+ seg1={0} seg2={1}'.format(mesh[0],mesh[1])
        # gen script for locs:
        z = nw_loc[2]
        pt_list = ''
        for x in xs:
            for y in ys:
                pt_name = 'N_' +name + '_' +str(xs.index(x)) + '_'  + str(ys.index(y))
                self.locs_name_dict[(int(x*1000),int(y*1000),int(z*1000))] = [pt_name] # Assume for now there is no overlappling , need to change for 2 planar traces connections
                pt_on_plane = '+ ' + pt_name + ' ('+ str(x)+','+str(y)+ ',' + str(z)+')'

                pt_list += pt_on_plane  + '\n'

        text_out = Plane_Text.format(name, nw_loc[0],nw_loc[1],nw_loc[2],sw_loc[0],sw_loc[1],sw_loc[2],se_loc[0],se_loc[1],se_loc[2],thick,self.cond,nhinc,mesh,pt_list)
        self.tc_id+=1
        
        return text_out

    def gen_trace_script(self,start_loc=(),end_loc=(),width=0,thick=0,nwinc =7 ,nhinc =7,type = 0,eq_to_start=None,eq_to_end=None):
        #print ("TRACE-FH:", 'Start:', start_loc, 'Stop', end_loc, 'Width:' , width)
        
        
        name='trace_' + str(type)
        start_name ='N'+ name+str(self.tc_id)+'s'
        end_name ='N'+ name+str(self.tc_id)+'e'
        # adding these locs names into dictionary so that we can perform equivalent process in one time
        
        if not start_loc in self.locs_name_dict:
            self.locs_name_dict[start_loc] = [start_name]
        else:
            self.locs_name_dict[start_loc].append(start_name)
        if not end_loc in self.locs_name_dict:
            self.locs_name_dict[end_loc] = [end_name]
        else:
            self.locs_name_dict[end_loc].append(end_name)
        textout = Trace.format(name, start_loc[0]/1000,start_loc[1]/1000,start_loc[2]/1000, end_loc[0]/1000,end_loc[1]/1000,end_loc[2]/1000, width/1000,thick,self.cond,nwinc,nhinc,self.tc_id)
        self.tc_id+=1 
        if eq_to_start!=None: # equiv a net to start
            print ("EQUIV_START",eq_to_start,start_name)
            textout += equiv.format(start_name,eq_to_start)
        if eq_to_end!=None: # equiv a net to start
            print ("EQUIV_END",eq_to_end,end_name)
            textout += equiv.format(end_name,eq_to_end)
        return textout
    
    def add_fh_points(self,name=None,loc=[],mode = 0,parent = None): # add parent to ensure the node is selected from the parent trace
        if not name in self.fh_point_dict and mode ==0:
            self.fh_point_dict[name]= [loc[0],loc[1],loc[2]]
            if parent in self.parent_trace_net: 
                self.parent_trace_net[parent].append(name) # To know which parent it belongs to
            else:
                self.parent_trace_net[parent] = [name]
        if mode==1 and not name in self.fh_bw_dict: # means this is a generated loc for wire
            self.fh_bw_dict[name] = [loc[0],loc[1],loc[2]]
    
    def gen_wires_text(self):
        bw_text = ''
        self.wire_id = 0
        short = False # IF THIS FLAG IS TRUE, WE SHORT THE BONDWIRE
        for w in self.wires:
            start = w.sheet[0]
            stop = w.sheet[1]
            # create new net in FastHerny for the whole bondwire group
            
            start_name = 'N'+start.net
            stop_name = 'N'+stop.net
            # Note these are 2D pts only
            if 'D' in start_name: # Move the wire loc to device center 
                dv_name = start.net.split("_")
                dv_name = dv_name[0] # get Dx
            
            start_pt = start.get_center()
            stop_pt = stop.get_center()
            self.add_fh_points(start_name,[start_pt[0],start_pt[1],start.z])
            self.add_fh_points(stop_name,[stop_pt[0],stop_pt[1],stop.z])
            # add new FH net
            if not start_name in self.fh_point_dict:
                bw_text+=FH_point.format(start_name,start_pt[0]/1000,start_pt[1]/1000,start.z/1000)
            if not stop_name in self.fh_point_dict:
                bw_text+=FH_point.format(stop_name,stop_pt[0]/1000,stop_pt[1]/1000,stop.z/1000)
            
            numwires = w.num_wires
            # for now handle perpendicular cases for wires 
            ori =1 # vertical by default
            if abs(start_pt[0]-stop_pt[0]) < abs(start_pt[1]-stop_pt[1]):
                ori = 1
            else:
                ori = 0 
            if ori == 1: # if this wire group is vertical
                start_wire_loc_raw = [start_pt[0]-w.d*1000*(numwires-1)/2-w.r*2*1000,start_pt[1],start.z]
                end_wire_loc_raw = [stop_pt[0]-w.d*1000*(numwires-1)/2-w.r*2*1000,stop_pt[1],stop.z]    
            if ori == 0: # if this wire group is horizontal
                start_wire_loc_raw = [start_pt[0],start_pt[1]-w.d*1000*(numwires-1)/2-w.r*2*1000,start.z]
                end_wire_loc_raw = [stop_pt[0],stop_pt[1]-w.d*1000*(numwires-1)/2-w.r*2*1000,stop.z]    
            start_wire_loc = [start_wire_loc_raw[i]/1000 for i in range(3)]
            end_wire_loc = [end_wire_loc_raw[i]/1000 for i in range(3)]
            print("FH:", 'Start:',start_wire_loc,'Stop:',end_wire_loc, "length:",math.sqrt((start_wire_loc[0]-end_wire_loc[0])**2+(start_wire_loc[1]-end_wire_loc[1])**2))
            ribbon = True
            if not(short):
                if not ribbon:
                    for i in range(numwires):
                        name = str(self.wire_id)
                        ws_name = 'NW{0}s'.format(self.wire_id) 
                        we_name = 'NW{0}e'.format(self.wire_id) 
                        bw_text+=bondwire_simple.format(name,start_wire_loc[0],start_wire_loc[1],start_wire_loc[2],start_wire_loc[2]+0.1,end_wire_loc[0],end_wire_loc[1],end_wire_loc[2],w.r*2,self.cond,5,5)
                        if ori == 1:
                            start_wire_loc[0]+=w.d + w.r*2
                            end_wire_loc[0]+=w.d + w.r*2
                        elif ori ==0: 
                            start_wire_loc[1]+=w.d + w.r*2
                            end_wire_loc[1]+=w.d + w.r*2
                        bw_text += equiv.format(start_name,ws_name)
                        bw_text += equiv.format(stop_name,we_name)
                        self.wire_id +=1
                else: # generate equivatlent ribbon representation
                
                    print("RIBBON representation",'z',start.z)
                    average_width = numwires*w.r*2 *1000
                    #print (average_width)
                    bw_text+= "\n* START RIBBON TRACE\n"
                    average_thickness = w.r*2
                    bw_text+=self.gen_trace_script(start_loc=tuple(start_wire_loc_raw),end_loc=tuple(end_wire_loc_raw),width=average_width,thick=average_thickness,type=ori,eq_to_start=start_name,eq_to_end=stop_name)
                    bw_text+= "\n* END RIBBON TRACE\n"

                    
                    

            else:
                bw_text+= '''*SHORT BETWEEN {} {}'''.format(start_name,stop_name)
                bw_text+=equiv.format(start_name,stop_name)  
                bw_text += "\n"

            # find closest node to connect the wire virtually

        return bw_text
    def gen_equiv_list(self):
        text = ''
        for loc in self.locs_name_dict:
            name_list = self.locs_name_dict[loc]
            for i in range(len(name_list)-1):
                text+= equiv.format(name_list[i],name_list[i+1])
        return text
                
    def handle_pins_connect_trace_cells_fh(self, trace_cells=None, island_name=None, isl_z=0):
            # Even each sheet has a different z level, in FastHenry, to form a connection we need to make sure this is the same for all points
        #print(("len", len(trace_cells)))
        debug = False
        for sh in self.emesh.hier_E.sheets:
            group = sh.parent.parent  # Define the trace island (containing a sheet)
            sheet_data = sh.data
            if island_name == group.name:  # means if this sheet is in this island
                if not (group in self.emesh.comp_nodes):  # Create a list in dictionary to store all hierarchy node for each group
                    self.emesh.comp_nodes[group] = []

                comp = sh.data.component  # Get the component data from sheet.
                # print "C_DICT",len(self.comp_dict),self.comp_dict
                if comp != None and not (comp in self.emesh.comp_dict):  # In case this is an component with multiple pins
                    if not (sheet_data.net in self.emesh.comp_net_id):
                        comp.build_graph(mode=1)
                        conn_type = "hier"
                        # Get x,y,z positions
                        x, y = sheet_data.rect.center()
                        z = sheet_data.z# *1000
                        cp = [x , y , z ]
                        name = 'N'+sheet_data.net
                        parent_trace = None
                        for tc in trace_cells:  # find which trace cell includes this component
                            if tc.encloses(x , y ):
                                tc.handle_component(loc=(x , y ))
                                parent_trace=tc
                        self.add_fh_points(name,cp,parent=parent_trace)
                        self.emesh.comp_dict[comp] = 1
                    for n in comp.net_graph.nodes(data=True):  # node without parents
                        sheet_data = n[1]['node']
                        
                        if sheet_data.node == None:  # floating net
                            name = 'N'+sheet_data.net
                            
                            x, y = sheet_data.rect.center()
                            z = sheet_data.z #*1000
                            cp = [x , y , z ]
                            # print "CP",cp
                            if not (sheet_data.net in self.emesh.comp_net_id):
                                self.emesh.comp_dict[comp] = 1
                            self.add_fh_points(name,cp)
                        
                else:  # In case this is simply a lead connection
                    if not (sheet_data.net in self.emesh.comp_net_id):
                        type = "hier"
                        # Get x,y,z positions
                        x, y = sheet_data.rect.center()
                        z = isl_z *1000
                        cp = [x , y , z ]
                        name = 'N'+sheet_data.net
                        parent_trace = None
                        
                        for tc in trace_cells:  # find which trace cell includes this component
                            # if this is a corner cell ignore and continue
                            
                            if tc.encloses(x , y ):
                                tc.handle_component(loc=(x, y ))
                                parent_trace = tc

                        self.add_fh_points(name,cp,parent=parent_trace)
                        self.emesh.comp_net_id[sheet_data.net] = 1


        if debug:
            self.plot_trace_cells(trace_cells=trace_cells, ax=ax)
        return trace_cells  # trace cells with updated component information
    
    
    def gen_fh_points(self):
        text=''
        for name in self.fh_point_dict:
            pt= self.fh_point_dict[name]
            text += FH_point.format(name,pt[0]/1000,pt[1]/1000,pt[2]/1000)
        return text
    
    def connect_fh_pts_to_isl_trace(self): # BAD IMPLEMENTATION 
        
        for net_name in self.fh_point_dict:
            pt = self.fh_point_dict[net_name]
            min_dis = 1e9
            best_loc = None
            for loc in self.locs_name_dict:
                if loc[2] == pt[2]: # only connect if they are on same level
                   dis = math.sqrt((pt[0]-loc[0])**2 + (pt[1]-loc[1])**2) 
                   if dis < min_dis:
                       min_dis = dis
                       best_loc = loc
            if best_loc != None:
                self.locs_name_dict[best_loc].append(net_name)
    
    def gen_virtual_connection(self):
        text = ''
        for c in list(self.emesh.comp_dict.keys()):
            for e in c.net_graph.edges(data=True):
                if c.class_type =='comp' or c.class_type == 'via':
                    text += equiv.format('N'+e[0],'N'+e[1])
        return text
    
    def run_fast_henry_script(self,parent_id = None):
        # this assumes the script is generated in Linux OS. Can be easily rewritten for Windows
        # first generate a temp folder
        #print ("Export script to workspace!")
        

        script_name = 'eval'+str(parent_id)+'.inp'
        script_file = os.path.join(self.work_space,script_name)
        script_out = os.path.join(self.work_space,'result') 
        write_to_file(script=self.out_text,file_des=script_file)    
        fasthenry_option= '-siterative -mmulti -pcube'
        cmd = self.fh_env + " " + fasthenry_option +" "+script_file + "> /dev/null" #+ script_out #+" &" # uncomment for possible parrallel computing
        #print(cmd)
        #print(script_file)
        #input()
        #process= Popen(cmd, stdout =PIPE, stderr = DEVNULL, shell=False)
        #stdout,stderr =process.communicate()
        curdir = os.getcwd()
        outputfile = os.path.join(curdir,'Zc.mat')
        if os.path.isfile(outputfile):
            print ("CLEAR OLD RESULT")
            os.system("rm "+outputfile)

        os.system(cmd)
        # READ output file
        
        
        f_list =[]
        r_list = []
        l_list = []
        try:
            with open(outputfile,'r') as f:
                for row in f:
                    row= row.strip(' ').split(' ')
                    row=[i for i in row if i!='']
                    if row[0]=='Impedance':
                        f_list.append(float(row[5]))
                    elif row[0]!='Row':
                        r_list.append(float(row[0]))            # resistance in ohm
                        l_list.append(float(row[1].strip('j'))) # imaginary impedance in ohm convert to H later
        # removee the Zc.mat file incase their is error
        #cmd = 'rm '+outputfile
        #print (cmd)
        #os.system(cmd)
        
            r_list=np.array(r_list)*1e3 # convert to mOhm
            l_list=np.array(l_list)/(np.array(f_list)*2*math.pi)*1e9 # convert to nH unit
            return r_list[0],l_list[0]
        except:
            print ("ERROR, it must be that FastHenry has crashed, no output file is found")
            return -1,-1
        #print ('R',r_list,'L',l_list)
        <|MERGE_RESOLUTION|>--- conflicted
+++ resolved
@@ -30,14 +30,8 @@
 import numpy as np
 from subprocess import Popen,PIPE, DEVNULL
 class FastHenryAPI(CornerStitch_Emodel_API):
-<<<<<<< HEAD
     
     def __init__(self, comp_dict={}, wire_conn={},ws ='/nethome/jgm019/testcases/fasthenry'):
-=======
-    imam_fh = '/nethome/ialrazi/PS_2_test_Cases/fasthenry'
-    #qmle_fh = '/nethome/qmle/temp_fh'
-    def __init__(self, comp_dict={}, wire_conn={},ws =imam_fh):
->>>>>>> 5d006efd
         '''
         :param comp_dict: list of all components and routing objects
         :param wire_conn: a simple table for bondwires setup
@@ -89,11 +83,7 @@
         self.out_text += '.end'
         
         original_stdout = sys.stdout # Save a reference to the original standard output
-<<<<<<< HEAD
         with open('/nethome/jgm019/testcases/fasthenry/temp2.inp', 'w') as f:
-=======
-        with open(self.work_space+'/eval.inp', 'w') as f:
->>>>>>> 5d006efd
             sys.stdout = f # Change the standard output to the file we created.
             print(self.out_text)
             sys.stdout = original_stdout # Reset the standard output to its original value
