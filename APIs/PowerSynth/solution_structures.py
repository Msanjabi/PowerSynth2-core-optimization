"""
Name: solution_structures.py

Author: tmevans, ialrazi

Description: A collection of classes and data structures used for storing PowerSynth layout solution information.
This is meant to help facilitate API development by providing a single data structure containing all relevant information needed to export layout geometry, materials, and other parameters to external tools.

Development Checklist:
+ Basic class with attributes necessary for export to ParaPower
- Functions for retrieving PowerSynth layout features
- Technology/Material library linking by name
- Solution parameters and boundary conditions
- JSON export
"""
from mpl_toolkits.mplot3d import Axes3D
from mpl_toolkits.mplot3d.art3d import Poly3DCollection
import matplotlib.pyplot as plt
import plotly.graph_objects as go
import json
class PSFeature(object):
    """Class definition for individual features in a PowerSynth solution."""
    def __init__(self, name, x=0, y=0, z=0, width=0, length=0, height=0, material_name=None, power=0, h_val=None):
        """
        Prototype data structure for storing PowerSynth layout solutions.

        Args:
           name Name of the feature
           x x-coordinate value of lower-left corner.
           y y-coordinate value of lower-left corner.
           z z-coordinate value of lower-left corner.
           width Feature width.
           length Feature length.
           height Feature height.
           material_name Feature material name (to used as a lookup from technology library).
           power Feature power dissipation. (default 0)
           h_val Feature heat transfer coefficient. (default None)

        Returns:
           None

        """

        self.name = name
        self.x = x
        self.y = y
        self.z = z
        self.width = width
        self.length = length
        self.height = height
        self.material_name = material_name
        self.power = power
        self.h_val = h_val
    
    def printFeature(self):
        '''
        for printing each feature object (debugging purpose)
        '''
        print("Feature_name: {}, x: {}, y: {}, z: {}, width: {}, length: {}, height: {}, material_name: {}, power: {}, h_val: {}".format(self.name, self.x, self.y, self.z, self.width, self.length, self.height, self.material_name, self.power, self.h_val) )
    def __str__(self): 
        # overwrite default output string
        return "Feature_name: {}, x: {}, y: {}, z: {}, width: {}, length: {}, height: {}, material_name: {}, power: {}, h_val: {}".format(self.name, self.x, self.y, self.z, self.width, self.length, self.height, self.material_name, self.power, self.h_val) 
    def itersect_3d(self,x,y,z,dx,dy,dz): 
        '''Check if this obj overlap with another'''
        z_overlapped = not(z+dz < self.z or self.z+self.height < z) 
        xy_overlapped = not(y+dy < self.y or self.y+self.length < y or x+dx < self.x or self.x+self.width < x)
        check = int(xy_overlapped) + int(z_overlapped)
        

        if check <= 1:
            return False
        else:
            return True
    def export_json(self):
        return json.dumps(self.__dict__)


class PSSolution(object):
    """A collection of features in a PowerSynth solution.

    """
    def __init__(self, solution_id, features_list=None, parameters=None, boundary_conditions=None,module_data = None):
        self.solution_id = solution_id
        self.features_list = features_list
        self.parameters= parameters
        self.boundary_conditions = boundary_conditions
        self.module_data = module_data
<<<<<<< HEAD
=======
        self.cs_solution=None # to store info from layout engine

>>>>>>> 8e6de4e1
    def add_feature(self, name, x, y, z, width, length, height, material_name, power=0, h_val=0):
        if self.features_list is None:
            self.features_list = []
        self.features_list.append(PSFeature(name,
                                            x, y, z,
                                            width, length, height,
                                            material_name,
                                            power,
                                            h_val)
        )
        
    def plot_solution_3D(self):
        '''
        need to plot to visualize 3D objects

        '''
        pass
    def make_solution(self,mode=0,cs_solution=None,module_data=None):
        '''
        mode: layout generation mode
        cs_solution: layout engine solution object
        module_data: layout_engine_module_info
        '''
        self.module_data=module_data
        features=[]
        for id, layer_object in module_data.layer_stack.all_layers_info.items():
            #print (id)
            if (layer_object.e_type=='C' or layer_object.e_type=='S') : # from layer stack all layers with electrical components are excluded here
                continue
            elif layer_object.name[0]=='S':
                component_layer=layer_object.name.replace('S','I')
                for layer_name,comp_list in module_data.solder_attach_info.items():
                    if layer_name==component_layer:
                        for comp_info in comp_list:
                            name_=comp_info[0]+'_attach'

                            x=comp_info[1]/1000.0
                            y=comp_info[2]/1000.0


                            z=layer_object.z_level
                            width=comp_info[3]/1000.0
                            length=comp_info[4]/1000.0
                            height=layer_object.thick

                            #print (layer_object.material)
                            material_name=layer_object.material.name

                            feature=PSFeature(name=name_, x=x, y=y, z=z, width=width, length=length, height=height, material_name=material_name) # creating PSFeature object for each layer
                            #feature.printFeature()
                            features.append(feature)

            else:
                #print(layer_object.e_type)
                name=layer_object.name
                x=layer_object.x
                y=layer_object.y
                z=layer_object.z_level
                width=layer_object.width
                length=layer_object.length
                height=layer_object.thick
                #print (layer_object.material)
                material_name=layer_object.material.name
                
                feature=PSFeature(name=name, x=x, y=y, z=z, width=width, length=length, height=height, material_name=material_name) # creating PSFeature object for each layer
                features.append(feature)

        #setting up z location of encapsulant
        encapsulant_z_updated={}
        for feature in features:
            #feature.printFeature()
            if 'Ceramic' in feature.name:
                encapsulant_z_updated[feature.name.replace('Ceramic','E')]=feature.z+feature.height

        for feature in features:
            if feature.name[0]=='E':
                feature.z=encapsulant_z_updated[feature.name]

        if mode>=0:
            min_offset_x=100000
            min_offset_y=100000
            
            for id, layer_object in module_data.layer_stack.all_layers_info.items():
                if 'Ceramic' in layer_object.name:
                    offset_x=layer_object.x
                    if offset_x<min_offset_x:
                        min_offset_x=offset_x
                    offset_y= layer_object.y 
                    if offset_y<min_offset_y:
                        min_offset_y=offset_y
        else:
            min_offset_x=0
            min_offset_y=0
                
        #print("M",min_offset_x,min_offset_y)   
        for layer_solution in cs_solution.layer_solutions:
            for layout_object in layer_solution.objects_3D:
                '''
                if layout_object.name=='Substrate':
                    offset_x=layout_object.x
                    if offset_x<min_offset_x:
                        min_offset_x=offset_x
                    offset_y= layout_object.y 
                    if offset_y<min_offset_y:
                        min_offset_y=offset_y
                '''
            
            for object_ in layer_solution.objects_3D:
                if object_.name!='Substrate':
                    name=object_.name
                    #name='Ceramic'+layer_id
                    #print(name,object_.x,type(object_.x))
                    x=object_.x/1000.0+min_offset_x
                    y=object_.y/1000.0+min_offset_y
                    for f in features:
                        if '_attach' in f.name and name in f.name: # updating x,y location of solder materials.
                            f.x=x
                            f.y=y
                    z=object_.z
                    width=object_.w/1000.0
                    length=object_.l/1000.0
                    height=object_.h
                    material=object_.material
                    feature=PSFeature(name=name, x=x, y=y, z=z, width=width, length=length, height=height, material_name=material) # creating PSFeature object for each layer
                    features.append(feature)
                #else:
                    #print(object_.x,object_.y,object_.w,object_.l)
        min_width=None
        min_length=None                  
        for f in features:
            if mode>=0:
                for layer_solution in cs_solution.layer_solutions:
                    for layout_object in layer_solution.objects_3D:
                        if layout_object.name=='Substrate':
                            
                            layer_id=list(layer_solution.name)[1]
                            ceramic_name='Ceramic'+layer_id
                            #print(ceramic_name)
                            for f1 in features:
                                if f1.name==ceramic_name:
                                    
                                    f1.x=layout_object.x/1000.0+min_offset_x
                                    f1.y=layout_object.y/1000.0+min_offset_y 
                                        
                                    f1.width=layout_object.w/1000.0 # dynamically changing dimension to support variable sized solution
                                    f1.length=layout_object.l/1000.0 # dynamically changing dimension to support variable sized solution
                                    #f1.printFeature()
                                    if f1.name=='Ceramic1':
                                        min_width=f1.width
                                        min_length=f1.length
                                    
                                        
                            
                
                
                    
                            
                            
                #print("P",min_width,min_length)
                """
                if 'Ceramic' in f.name:
                    #width=min_off_set_x+
                    #print("Hello",f.width,width)
                    id=list(f.name)[-1]
                    for layer_solution in cs_solution.layer_solutions:
                        for f1 in layer_solution.objects_3D:
                            if f1.name=='Substrate'+id:
                                print(f1.name,f1.x,f1.width,f1.y,f1.height)
                                f.x=  f1.x
                                f.y=f1.y      
                                f.width=f1.width/1000.0 # dynamically changing dimension to support variable sized solution
                                f.length=f1.height/1000.0 # dynamically changing dimension to support variable sized solution
                    '''for f1 in features:
                        if f1.name=='Substrate'+id:
                            f.x=  f1.x
                            f.y=f1.y      
                            f.width=f1.width # dynamically changing dimension to support variable sized solution
                            f.length=f1.length # dynamically changing dimension to support variable sized solution'''
                """
        for f in features:
            #if mode!=2:
<<<<<<< HEAD
            if min_width!=None and min_length!=None:
                if '_Metal' in f.name:
                    f.width=min_width # dynamically changing dimension to support variable sized solution
                    f.length=min_length # dynamically changing dimension to support variable sized solution
                if 'Baseplate' in f.name and f.material_name!='Air':
=======
            if (min_width!=None and min_length!=None) or mode == -1: # initial layout evaluation
                if '_Metal' in f.name or '_Attach' in f.name or f.name[0]=='E':
                    if min_width!=None and min_length!=None:
                        if '_Metal' in f.name:
                            f.width=min_width # dynamically changing dimension to support variable sized solution
                            f.length=min_length # dynamically changing dimension to support variable sized solution
                if 'Baseplate' in f.name:
>>>>>>> 8e6de4e1
                    f.width=min_width+10 # dynamically changing dimension to support variable sized solution
                    f.length=min_length+10 # dynamically changing dimension to support variable sized solution
                elif 'Baseplate' in f.name and f.material_name=='Air':
                    f.width=min_width
                    f.length=min_length
                    f.z=0.0
                    

                '''if f.name=='Bottom_Metal':
                    f.width=min_width # dynamically changing dimension to support variable sized solution
                    f.length=min_length # dynamically changing dimension to support variable sized solution
                if f.name=='Baseplate':
                    f.width=min_width+10 # dynamically changing dimension to support variable sized solution
                    f.length=min_length+10 # dynamically changing dimension to support variable sized solution '''         
                  
        self.features_list=features

'''
TEMPORARY ParaPower interface code for testing the new flow. 
Will become a separate module as development continues
'''

class Params(object):
    """The :class:`Params` object contains attributes that are used in the solver setting of ParaPower.

    **Attributes**

    :ivar Tsteps: A list of time steps to be used in analysis. If the list is empty, static analysis will be performed.
    :type Tsteps: list
    :ivar DeltaT: Time step size.
    :type DeltaT: float
    :ivar Tinit: The initial temperature for the solution setup.
    :type Tinit: float

    """
    def __init__(self):
        self.Tsteps = []
        self.DeltaT = 1
        self.Tinit = 20.

    def to_dict(self):
        """A function to return the attributes of the :class:`Params` object as a dictionary. This dictionary is used
        to generate the JSON text stream in :class:`ParaPowerInterface`.

        :return params_dict: A dictionary of the solver parameters.
        :type params_dict: dict
        """
        return self.__dict__


class ExternalConditions(object):
    def __init__(self, Ta=20., hbot=100., Tproc=280.):
        self.h_Left = 0.
        self.h_Right = 0.
        self.h_Front = 0.
        self.h_Back = 0.
        self.h_Bottom = hbot
        self.h_Top = 0.
        self.Ta_Left = Ta
        self.Ta_Right = Ta
        self.Ta_Front = Ta
        self.Ta_Back = Ta
        self.Ta_Bottom = Ta
        self.Ta_Top = Ta
        self.Tproc = Tproc

    def to_dict(self):
        return self.__dict__


class PPFeature(object):
    """A feature definition class containing all of the relevant information from
    a :class:`~PowerSynthStructures.ModuleDesign` object as it pertains to forming a ParaPower model.


    :param ref_loc: Reference location for the geometry.
    :type ref_loc: list of reference coordinates
    :param x: Feature relative x-coordinate.
    :param y: Feature relative y-coordinate.
    :param z: Feature relative z-coordinate.
    :param w: Feature width.
    :param l: Feature length.
    :param h: Feature height.
    :param dx: Feature x-direction meshing discretization.
    :param dy: Feature y-direction meshing discretization.
    :param dz: Feature z-direction meshing discretization.
    :param material: Feature material properties
    :type material: A :class:`~MaterialProperties` object
    :param substrate: Parent substrate if applicable.
    :param power: Heat dissipation to be provided by the feature.
    :param name: Name of the feature.

    """
    def __init__(self, ref_loc=[0., 0., 0.],  x=None, y=None, z=None, w=None, l=None, h=None,
                 dx=2, dy=2, dz=2, material=None, substrate=None, power=0, name=None):
        self.name = name
        self.ref_loc = ref_loc
        self.material = material
        self.x = float(x)
        self.y = float(y)
        self.z = float(z)
        self.dx = dx
        self.dy = dy
        self.dz = dz
        self.width = float(w)
        self.length = float(l)
        self.height = float(h)
        self.power = power
        self.h_val = None

    def to_dict(self):
        # print self.name, self.material
        # print(self.name, self.x, self.width)
        # print(type(self.x))
        # print(type(self.width))
        x = np.array([self.x, self.x + self.width]) * 1e3
        y = np.array([self.y, self.y + self.length]) * 1e3
        z = np.array([self.z, self.z + self.height]) * 1e3

        # print self.name, x.tolist(), y.tolist(), z.tolist()

        feature_output = {'name': self.name,
                          'x': x.tolist(), 'y': y.tolist(), 'z': z.tolist(),
                          'dz': self.dz, 'dy': self.dy, 'dx': self.dx,
                          'Q': self.power, 'Matl': self.material}
        '''
        feature_output = {'name': self.name,
                          'x': matlab.double([self.x[0], self.x[1]]),
                          'y': matlab.double([self.x[0], self.x[1]]),
                          'z': matlab.double([self.x[0], self.x[1]]),
                          'dz': self.dz, 'dy': self.dy, 'dx': self.dx,
                          'Q': self.power, 'Matl': self.material.properties_dictionary['name']}
        '''
        return feature_output


class ParaPowerInterface(object):
    """The main interface between ParaPower and PowerSynth.

    This class accepts external conditions, parameters, and all of the features that have been previously converted from
    a :class:`~PowerSynthStructures.ModuleDesign` object. Additionally, given a path to the MATLAB workspace containing
    ParaPower, the function :func:`~run_parapower_thermal` sends the necessary information to the receiving script in
    MATLAB and will run a ParaPower analysis before returning temperature results.


    :param external_conditions: External conditions for the ParaPower solver
    :type external_conditions: dict of :class:`~ExternalConditions`
    :param parameters: ParaPower solver parameters
    :type parameters: dict of :class:`~Params`
    :param features: All of the features to be included from a :class:`~PowerSynthStructures.ModuleDesign` object.
    :param matlab_path: dict of :class:`~Feature`

    """
    def __init__(self, external_conditions=ExternalConditions(), parameters=Params(), features=None,
                 matlab_path=None, solution_name='PSData'):
        self.ExternalConditions = external_conditions
        self.Params = parameters
        self.Features = features
        self.PottingMaterial = 0
        self.temperature = None
        # self.path = matlab_path
        self.path = "/nethome/tmevans/PS_Test_Runs/Test_Case_3D/Cmd_flow_case/Test_Case_for_Tristan/Solutions/ParaPower_json/"
        #self.eng = self.init_matlab()
        self.solution_name = solution_name
        self.save_parapower()

    def to_dict(self):
        """Converts all of the external conditions, parameters, features, and potting material to a dictionary.
        This dictionary is then converted to a JSON text stream in :func:`~run_parapower_thermal`.

        :return model_dict: A dictionary collection of the ParaPower model.
        :rtype model_dict: dict
        """
        model_dict = {'ExternalConditions': self.ExternalConditions,
                      'Params': self.Params,
                      'Features': self.Features,
                      'PottingMaterial': self.PottingMaterial}
        return model_dict

    def init_matlab(self):
        """Initializes the MATLAB for Python engine and starts it in the working directory specified in the path
        attribute.

        :return eng: An instance of the MATLAB engine.
        """
        pass

    def run_parapower_thermal(self, matlab_engine=None, visualize=False):
        """Executes the ParaPower thermal analysis on the given PowerSynth design and returns temperature results.

        This function accepts a currently running MATLAB engine or defaults to instantiating its own. All of the
        relevant structures necessary to run the ParaPower thermal analysis are first converted to a JSON text stream.
        Next this information is sent to the receiving MATLAB script, **ImportPSModuleDesign.m**, where a ParaPower
        model is formed and evaluated. Currently, the maximum temperature is returned to be used in PowerSynth
        optimization.

        If this function is being called outside of the optimization routine, the visualize flag can be set to 1 to
        invoke ParaPower's visualization routines.

        :param matlab_engine: Instance of a running MATLAB engine.
        :param visualize: Flag for turning on or off visualization. The default is 0 for off.
        :type visualize: int (0 or 1)
        :return temperature: The maximum temperature result from ParaPower thermal analysis.
        :rtype temperature: float
        """
        """
        if not matlab_engine:
            matlab_engine = self.init_matlab()
        md_json = json.dumps(self.to_dict())
        temperature = matlab_engine.PowerSynthImport(md_json, visualize)
        # self.eng.workspace['test_md'] = self.eng.ImportPSModuleDesign(json.dumps(self.to_dict()), nargout=1)
        # self.eng.save('test_md_file.mat', 'test_md')
        # return temperature + 273.5
        self.save_parapower()
        return temperature + 273.5
        """
        pass

    def save_parapower(self):
        """Saves the current JSON text stream so that it can be analyzed later. This is only used for debugging right
        now.

        :return: None
        """
        sol_name = self.solution_name
        fname = self.path + sol_name +  '_JSON.json'
        with open(fname, 'w') as outfile:
            json.dump(self.to_dict(), outfile)


class ParaPowerWrapper(object):
    """The :class:`ParaPowerWrapper` object takes a PowerSynth module design and converts it to features, parameters,
    and external conditions to be used in ParaPower analysis routines.

    A module design is of the form :class:`~PowerSynthStructures.ModuleDesign` and is passed to this wrapper class as
    the parameter module_design. This wrapper class identifies all of the necessary components in a PowerSynth
    :class:`~PowerSynthStructures.ModuleDesign` and runs :func:`get_features` to generate a list of ParaPower compatible
    features. External conditions are set based on the ambient temperature found in
    :class:`~PowerSynthStructures.ModuleDesign`. Parameters used to specify static versus transient analysis and
    desired timesteps can optionally be passed to this wrapper as a :class:`Params` object. The default parameters are
    for static analysis.

    :param  module_design: A PowerSynth module design.
    :type module_design: :class:`~PowerSynthStructures.ModuleDesign`
    :param solution_parameters: Static or transient solver settings (optional, default is static solver settings).
    :type solution_parameters: :class:`Params`
    :return parapower: A ParaPower solution model with external conditions, parameters, and features.
    :rtype parapower: :class:`~ParaPowerInterface`

    """

    def __init__(self, solution):
        self.c2k = 273.15
        self.solution = solution
        self.ref_locs = np.array([0,0,0])
        self.t_amb = 25.0
        self.external_conditions = ExternalConditions(Ta=self.t_amb)
        self.parameters = Params()
        self.parameters.Tinit = self.t_amb
        self.features_list = self.get_features()
        self.features = [feature.to_dict() for feature in self.features_list]

        self.parapower = ParaPowerInterface(self.external_conditions.to_dict(),
                                            self.parameters.to_dict(),
                                            self.features)
        # self.output = PPEncoder().encode(self.parapower)
        # self.write_md_output()
    def get_features(self):
        """A function that returns all of the relevant features necessary for a ParaPower analysis run from the
        :class:`~PowerSynthStructures.ModuleDesign` object as a list.

        :return features: A list of features for ParaPower.
        :rtype features: list of :class:`Feature` objects
        """
        features_list = []
        for feature in self.solution.features_list:
            if feature.name[0] == 'D':
                feature.power = 10
            pp_feature = convert_to_pp_feature(feature)
            features_list.append(pp_feature)
            
        return features_list

def convert_to_pp_feature(powersynth_feature):
    psf = powersynth_feature
    ppf = PPFeature(name=psf.name,
                    x=psf.x,
                    y=psf.y,
                    z=psf.z,
                    w=psf.width,
                    l=psf.length,
                    h=psf.height,
                    power=psf.power,
                    material=psf.material_name)
    return ppf
"""
TEMPORARY plotting helpers are added below
"""

import mpl_toolkits.mplot3d.art3d as art3d
from matplotlib.patches import Rectangle
import matplotlib.cm as cm
import numpy as np

class Coordinates(object):
    def __init__(self, lower_left_coordinate=[0., 0., 0.], width_length_height=[1., 1., 1.]):
        self.location = lower_left_coordinate
        self.dimensions = width_length_height

        if type(self.location) is not np.ndarray:
            self.location = np.array(self.location)

        if type(self.dimensions) is not np.ndarray:
            self.dimensions = np.array(self.dimensions)

        # self.location = self.location * 1e3
        # self.dimensions = self.dimensions * 1e3
        self.x = self.location[0]
        self.y = self.location[1]
        self.z = self.location[2]

        self.width = self.dimensions[0]
        self.length = self.dimensions[1]
        self.height = width_length_height[2]

        self.center = self.location + (self.dimensions/2.0)
        self.center_x = self.center[0]
        self.center_y = self.center[1]
        self.center_z = self.center[2]

        self.start = self.location
        self.start_x = self.x
        self.start_y = self.y
        self.start_z = self.z

        self.end = self.location + self.dimensions
        self.end_x = self.end[0]
        self.end_y = self.end[1]
        self.end_z = self.end[2]


class Cell(Coordinates):
    def __init__(self, index=0, xyz=[0,0,0], wlh=[1.,1.,1.], material_name=None, color='gray'):
        Coordinates.__init__(self, lower_left_coordinate=xyz, width_length_height=wlh)
        self.index = index
        self.material_name = material_name
        self.color = color
        self.dx = self.dimensions[0]
        self.dy = self.dimensions[1]
        self.dz = self.dimensions[2]
        self.neighbors = {'left': None, 'right': None, 'front': None, 'back': None, 'bottom': None, 'top': None}

        self.directions = {'left': np.array([-1, 0, 0]), 'right': np.array([1, 0, 0]),
                           'front': np.array([0, -1, 0]), 'back': np.array([0, 1, 0]),
                           'bottom': np.array([0, 0, -1]), 'top': np.array([0, 0, 1])}

        # Convenience variables
        self.sides = ['left', 'right', 'front', 'back', 'bottom', 'top']
        self.opposite_sides = {'left': 'right', 'right': 'left',
                               'front': 'back', 'back': 'front',
                               'bottom': 'top', 'top': 'bottom'}

        # Converting mm to meters and determining lengths, areas
        self.d_xyz = np.array([self.dx, self.dy, self.dz]) #* 1e-3
        # self.area = self.face_areas()
        # self.d = self.cell_half_length()
        # Boundary conditions
        self.h = {'left': None, 'right': None, 'front': None, 'back': None, 'bottom': None, 'top': None}
        self.partial_rth = None
        self.conductivity = None
        self.Q = 0
        self.Ta = None
        self.A = None
        self.B = None
        self.T = None

    def draw_cell(self, ax, edgecolor='dimgray', cmap=None):
        if self.T == 0.:
            return
        # color = self.material.color
        if cmap:
            color = cmap
        else:
            color = self.color
            # alpha = self.material.alpha
        alpha = 1
        x = self.start_x
        y = self.start_y
        z = self.start_z
        width = self.width
        length = self.length
        height = self.height
        lw = '0.1'

        left = Rectangle((y, z), length, height, facecolor=color, alpha=alpha, edgecolor=edgecolor, linewidth=lw)
        ax.add_patch(left)
        art3d.pathpatch_2d_to_3d(left, z=x, zdir='x')

        right = Rectangle((y, z), length, height, facecolor=color, alpha=alpha, edgecolor=edgecolor, linewidth=lw)
        ax.add_patch(right)
        art3d.pathpatch_2d_to_3d(right, z=x + width, zdir='x')

        front = Rectangle((x, z), width, height, facecolor=color, alpha=alpha, edgecolor=edgecolor, linewidth=lw)
        ax.add_patch(front)
        art3d.pathpatch_2d_to_3d(front, z=y, zdir='y')

        back = Rectangle((x, z), width, height, facecolor=color, alpha=alpha, edgecolor=edgecolor, linewidth=lw)
        ax.add_patch(back)
        art3d.pathpatch_2d_to_3d(back, z=y + length, zdir='y')

        bottom = Rectangle((x, y), width, length, facecolor=color, alpha=alpha, edgecolor=edgecolor, linewidth=lw)
        ax.add_patch(bottom)
        art3d.pathpatch_2d_to_3d(bottom, z=z, zdir='z')

        top = Rectangle((x, y), width, length, facecolor=color, alpha=alpha, edgecolor=edgecolor, linewidth=lw)
        ax.add_patch(top)
        art3d.pathpatch_2d_to_3d(top, z=z + height, zdir='z')

def ps_feature_to_cell(powersynth_feature):
    psf = powersynth_feature
    mat_to_color = {'Cu': 'darkorange',
                    'Copper': 'darkorange',
                    'copper': 'darkorange',
                    'SiC': 'olivedrab',
                    'AlN': 'lightsteelblue',
                    'Al_N': 'lightsteelblue',
                    'Al': 'red'}
    
    cell = Cell(xyz=[float(psf.x), float(psf.y), float(psf.z)],
                wlh=[float(psf.width), float(psf.length), float(psf.height)],
                color=mat_to_color[psf.material_name])
    return cell
    
def plot_solution_structure(solution_structure):
    cells = []
    for feature in solution_structure.features_list:
        cells.append(ps_feature_to_cell(feature))

    fig = plt.figure()
    ax = fig.gca(projection='3d')
    ax.set_xlabel('X (mm)')
    ax.set_ylabel('Y (mm)')
    ax.set_zlabel('Z (mm)')

    for cell in cells:
        cell.draw_cell(ax)

    ax.set_xlim(-10, 100)
    ax.set_ylim(-10, 100)
    ax.set_zlim(0, 10)
    ax.view_init(elev=45, azim=45)
    plt.show()
    #plt.savefig("/nethome/tmevans/PS_Test_Runs/Test_Case_3D/Cmd_flow_case/Test_Case_for_Tristan/Solutions/ParaPower_json/Structure.png", dpi=200)<|MERGE_RESOLUTION|>--- conflicted
+++ resolved
@@ -85,11 +85,6 @@
         self.parameters= parameters
         self.boundary_conditions = boundary_conditions
         self.module_data = module_data
-<<<<<<< HEAD
-=======
-        self.cs_solution=None # to store info from layout engine
-
->>>>>>> 8e6de4e1
     def add_feature(self, name, x, y, z, width, length, height, material_name, power=0, h_val=0):
         if self.features_list is None:
             self.features_list = []
@@ -271,21 +266,11 @@
                 """
         for f in features:
             #if mode!=2:
-<<<<<<< HEAD
             if min_width!=None and min_length!=None:
                 if '_Metal' in f.name:
                     f.width=min_width # dynamically changing dimension to support variable sized solution
                     f.length=min_length # dynamically changing dimension to support variable sized solution
                 if 'Baseplate' in f.name and f.material_name!='Air':
-=======
-            if (min_width!=None and min_length!=None) or mode == -1: # initial layout evaluation
-                if '_Metal' in f.name or '_Attach' in f.name or f.name[0]=='E':
-                    if min_width!=None and min_length!=None:
-                        if '_Metal' in f.name:
-                            f.width=min_width # dynamically changing dimension to support variable sized solution
-                            f.length=min_length # dynamically changing dimension to support variable sized solution
-                if 'Baseplate' in f.name:
->>>>>>> 8e6de4e1
                     f.width=min_width+10 # dynamically changing dimension to support variable sized solution
                     f.length=min_length+10 # dynamically changing dimension to support variable sized solution
                 elif 'Baseplate' in f.name and f.material_name=='Air':
