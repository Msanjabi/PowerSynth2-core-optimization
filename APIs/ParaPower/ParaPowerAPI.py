--- conflicted
+++ resolved
@@ -142,11 +142,7 @@
         self.matlab_engine = matlab_engine
         # self.path = matlab_path
         # TODO: Save location is hardcoded 
-<<<<<<< HEAD
         self.path = "/nethome/qmle//ParaPower/JSON_output"
-=======
-        self.path = pp_json_path
->>>>>>> 8e6de4e1
 		#self.path="/nethome/ialrazi/PowerSynth_V2/misc/ParaPower_json/"
         #self.eng = self.init_matlab()
         self.solution_name = solution_name
