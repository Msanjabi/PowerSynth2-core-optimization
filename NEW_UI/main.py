--- conflicted
+++ resolved
@@ -137,17 +137,12 @@
             self.currentWindow.close()
             self.currentWindow = None
             #Joshua paths
-<<<<<<< HEAD
             macroPath = '/nethome/jgm019/testcases/Unit_Test_Cases/3D_Half_Bridge/macro_script1.txt'
             settingsPath = '/nethome/jgm019/testcases/settings.info'
-=======
-            #macroPath = '/nethome/jgm019/testcases/Unit_Test_Cases/2D_Half_Bridge/macro_script.txt'
-            #settingsPath = '/nethome/jgm019/testcases/settings.info'
->>>>>>> ddcc8c7c
 
             #Imam paths
-            macroPath= '/nethome/ialrazi/PS_2_test_Cases/Regression_Test_Suits_Migrated_Codebase/Imam_Journal_3D_2/macro_script.txt'
-            settingsPath='/nethome/ialrazi/PS_2_test_Cases/settings.info'
+            #macroPath= '/nethome/ialrazi/PS_2_test_Cases/Regression_Test_Suits_Migrated_Codebase/Imam_Journal_3D_2/macro_script.txt'
+            #settingsPath='/nethome/ialrazi/PS_2_test_Cases/settings.info'
             def solutionBrowser():
                 self.currentWindow.close()
                 self.currentWindow = None
